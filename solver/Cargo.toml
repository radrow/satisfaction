--- conflicted
+++ resolved
@@ -10,16 +10,11 @@
 
 # See more keys and their definitions at https://doc.rust-lang.org/cargo/reference/manifest.html
 [dependencies]
-cadical = "0.1.13"
-
-<<<<<<< HEAD
-[dev-dependencies]
-proptest = "0.10.1"
-=======
-[dependencies]
 rand = "0.7"
 cadical = "0.1.13"
 itertools = "0.9.0"
 rayon = "1.5.0"
 dimacs = "0.2.0"
->>>>>>> 76d38c43
+
+[dev-dependencies]
+proptest = "0.10.1"