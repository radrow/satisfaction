#[macro_use]
extern crate async_trait;

/// Branching heuristics one can choose from to customize the [`SatisfactionSolver`].
mod branching_strategy;
pub mod bruteforce;
/// Module containing the reference solver cadical.
mod cadical_solver;
pub mod cdcl;
/// The CNF representation of a formula
pub mod cnf;
/// Module that contains the custom DPLL solver
mod dpll;
/// Module that specifies the output of a solver
mod sat_solution;
/// The Solver trait which has to be implemented by each solver
pub mod sat_solver;
/// A module which offers some additional solver,
/// for one that can be interrupted or timed.
pub mod solvers;
<<<<<<< HEAD

mod preprocessing;
=======
//pub mod learning_schemes;
//pub mod deletion_strategies;
>>>>>>> 9980d6f4

pub use branching_strategy::{BranchingStrategy, JeroslawWang, NaiveBranching, DLCS, DLIS, MOM};
pub use bruteforce::Bruteforce;
pub use cadical_solver::CadicalSolver;
pub use cnf::{CNFClause, CNFVar, CNF};
pub use dpll::SatisfactionSolver;
pub use sat_solution::{SATSolution, Valuation};
pub use sat_solver::Solver;
pub use preprocessing::{NiVER, remove_tautology};<|MERGE_RESOLUTION|>--- conflicted
+++ resolved
@@ -18,13 +18,6 @@
 /// A module which offers some additional solver,
 /// for one that can be interrupted or timed.
 pub mod solvers;
-<<<<<<< HEAD
-
-mod preprocessing;
-=======
-//pub mod learning_schemes;
-//pub mod deletion_strategies;
->>>>>>> 9980d6f4
 
 pub use branching_strategy::{BranchingStrategy, JeroslawWang, NaiveBranching, DLCS, DLIS, MOM};
 pub use bruteforce::Bruteforce;
@@ -32,5 +25,4 @@
 pub use cnf::{CNFClause, CNFVar, CNF};
 pub use dpll::SatisfactionSolver;
 pub use sat_solution::{SATSolution, Valuation};
-pub use sat_solver::Solver;
-pub use preprocessing::{NiVER, remove_tautology};+pub use sat_solver::Solver;