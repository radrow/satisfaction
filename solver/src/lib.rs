pub mod cnf;
<<<<<<< HEAD
mod sat_solver;
mod cadical_solver;

pub use cnf::{CNFClause, CNFVar};
pub use sat_solver::{Solver, Assignment};
pub use cadical_solver::CadicalSolver;
=======
pub mod sat_solver;

#[cfg(test)]
mod tests {
    #[test]
    fn it_works() {
        assert_eq!(2 + 2, 4);
    }
}
>>>>>>> 76d38c43
<|MERGE_RESOLUTION|>--- conflicted
+++ resolved
@@ -1,19 +1,7 @@
 pub mod cnf;
-<<<<<<< HEAD
 mod sat_solver;
 mod cadical_solver;
 
-pub use cnf::{CNFClause, CNFVar};
+pub use cnf::{CNFClause, CNFVar, CNF};
 pub use sat_solver::{Solver, Assignment};
-pub use cadical_solver::CadicalSolver;
-=======
-pub mod sat_solver;
-
-#[cfg(test)]
-mod tests {
-    #[test]
-    fn it_works() {
-        assert_eq!(2 + 2, 4);
-    }
-}
->>>>>>> 76d38c43
+pub use cadical_solver::CadicalSolver;