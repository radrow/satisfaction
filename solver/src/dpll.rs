use crate::cnf::{
    CNF,
    CNFClause,
    CNFVar,
};
use std::fmt;
use std::collections::VecDeque;
use crate::{Solver, SATSolution, BranchingStrategy};
use crate::solvers::InterruptibleSolver;
use async_trait::async_trait;
use async_std::task::yield_now;

/// A DPLL based SAT-Solver, that solves a given SAT Problem. 
/// It needs a branching strategy for picking variables, the strategy has to be passed by calling 
/// the new method and specifying a datatype that implements the `trait BranchingStrategy`
/// 
/// # Example
/// ```
/// use solver::{SatisfactionSolver, NaiveBranching};
/// 
/// let solver = SatisfactionSolver::new(NaiveBranching);
/// let result = solver.solve(formula);
/// ```
pub struct SatisfactionSolver<B: BranchingStrategy> {
    strategy: B,
}

impl<B: BranchingStrategy> SatisfactionSolver<B> {
    pub fn new(strategy: B) -> SatisfactionSolver<B> {
        SatisfactionSolver {
            strategy
        }
    }
}

impl<B: BranchingStrategy> Solver for SatisfactionSolver<B> {
    fn solve(&self, formula: &CNF) -> SATSolution {
        let mut data = DataStructures::new(formula);
        data.dpll(&self.strategy)
    }
}

#[async_trait]
impl<B: BranchingStrategy+Send+Sync> InterruptibleSolver for SatisfactionSolver<B> {
    async fn solve_interruptible(&self, formula: &CNF) -> SATSolution {
        let mut data = DataStructures::new(formula);
        data.interruptible_dpll(&self.strategy).await
    }
}

/// Datatype for PrevAssignment, to store information if it was branching or unit propagation that
/// did the assignment.
/// 
/// # Values
/// 
/// * `Forced` - If variable was set during Unit-Propagation.
/// * `Branching` -  If variable was set while picking a new Variable for branching.
#[derive(Debug, Clone, Copy, PartialEq, Eq)]
enum AssignmentType {
    Forced, Branching
}


/// Datatype for assignment stack, which stores all assignments to variables that are done during the algorithm. 
/// Used to store assignments made in the past, to potentially undo them later with backtracking
/// 
/// # Attributes 
/// 
/// * `literal` - a literal as `CNFVar` that was assigned a value.
/// * `assignment_type` - the `AssignmentType` under which the variable was set.
struct PrevAssignment {
    literal: CNFVar,
    assignment_type: AssignmentType
}


/// The value of a variable
/// 
/// # Values
/// 
/// * `Pos` - Postive value equal true
/// * `Neg` - Negative value equal false
/// * `Free` - Variable has not been set yet
#[derive(Clone, Debug, PartialEq, Eq, Copy)]
pub enum VarValue {
    Pos, Neg, Free
}

impl std::ops::Neg for VarValue {
    type Output = VarValue;

    fn neg(self) -> Self::Output {
        match self {
            VarValue::Pos => VarValue::Neg,
            VarValue::Neg => VarValue::Pos,
            VarValue::Free => VarValue::Free,
        }
    }
}

impl From<bool> for VarValue {
    fn from(sign: bool) -> Self {
        match sign {
            true => VarValue::Pos,
            false => VarValue::Neg,
        }
    }
}

/// Variable Datatype, to store a variable.
/// Each variable has a value, which sets all occurrences of that variable to either true or 
/// false depending on the sign of variable in the clause.
/// 
/// # Attributes
/// 
/// * `value` - The value of the variable as `VarValue`
/// * `pos_occ` - describes the positive occurrences of a variable in a clause. The clause is referenced with index given in the vector.
/// * `neg_occ` - same as pos_occ, but for negated variables
pub struct Variable {
    pub value: VarValue,
    pub pos_occ: Vec<usize>,
    pub neg_occ: Vec<usize>,
}

/// Clause Datatype, to store a clause.
/// 
/// # Attributes
/// 
/// * `active_lit` - Describes the count of literals that haven't been set yet.
/// * `satisfied` - Is set if the clause has been satisfied by a variable, than with the index of the variable in the Variables Object, else it's None. 
/// * `literals` - Are all the variables that are in the clause as CNFVar.
pub struct Clause {
    pub active_lits: usize,
    pub satisfied: Option<usize>,
    pub literals: Vec<CNFVar>,
}

/// Datatype for all Variables, from a formula
pub type Variables = Vec<Variable>;
/// Datatype for all Clauses, from a formula
pub type Clauses = Vec<Clause>;


impl Variable {
    /// Method to create a new Variable-Object.
    /// Takes a CNF-Object that contains a CNF-Forumla and a the variable number of that 
    /// CNF-Formula. 
    /// 
    /// #Attributes
    /// 
    /// * `cnf` - A CNF-Object, which contains a CNF-Forumla
    /// * `var_num` - The variable number in the CNF-Object
    /// 
    /// # Example
    /// 
    /// ```
    /// // The formula `X and Y` would be converted into the integers `1 2`.
    /// let variable_1: Variable = Variable::new(cnf, 1);
    /// let variable_2: Variable = Variable::new(cnf, 2);
    /// ```
    fn new(cnf: &CNF, var_num: usize) -> Variable {
        let mut v = Variable {
            value: VarValue::Free,
            neg_occ: cnf.clauses.iter().enumerate().filter_map(|(index, clause)| {
                    if clause.vars.contains(&CNFVar {id: var_num, sign: false}) {
                        Some(index)
                    } else {
                        None
                    }
                }).collect(),
            pos_occ: cnf.clauses.iter().enumerate().filter_map(|(index, clause)| {
                    if clause.vars.contains(&CNFVar {id: var_num, sign: true}) {
                        Some(index)
                    } else {
                        None
                    }
                }).collect()
        };
        // if variable is not used set it to false
        if v.neg_occ.len() == 0 && v.pos_occ.len() == 0 {
            v.value = VarValue::Neg;
        }
        v
    }
}

impl fmt::Display for Clause {
    fn fmt(&self, f: &mut fmt::Formatter<'_>) -> fmt::Result {
        write!(f, "act: {}, sat: {:?}, lit: ", self.active_lits, self.satisfied)?;
        self.literals.iter().for_each(|lit| {if let Err(e) = write!(f, "{} ", lit){println!("{}", e)}});
        write!(f, "\n")
    }
}

impl fmt::Display for Variable {
    fn fmt(&self, f: &mut fmt::Formatter<'_>) -> fmt::Result {
        write!(f, "val: {:?}, pos: ", self.value)?;
        self.pos_occ.iter().for_each(|var| {if let Err(e) = write!(f, "{} ", var){println!("{}", e)}});
        write!(f, "| neg: ")?;
        self.neg_occ.iter().for_each(|var| {if let Err(e) = write!(f, "{} ", var){println!("{}", e)}});
        write!(f, "\n")
    }
}

impl Clause {
    /// Method to create a new Clause-Object. 
    /// 
    /// # Arguments
    /// 
    /// * `cnf_clause` - A `CNFClause` that contains one clause of a formula for example
    /// from the CNF-Formula `(X and A) or (Y and Z)`, a clause would be `(X and A)`.
    fn new(cnf_clause: &CNFClause) -> Clause {
        // remove douplicated variables for active_lit, because they count as only 1 active literal
        let mut cnf_variables = cnf_clause.vars.clone();
        cnf_variables.sort();
        cnf_variables.dedup();
        cnf_variables.iter_mut()
            .for_each(|var| var.id -= 1);

        Clause {
            active_lits: cnf_variables.len(),
            satisfied: None,
            literals: cnf_variables,
        }
    }
}

<<<<<<< HEAD
/// Datatype for storing all internal objects used for the DPLL calculation
/// variables, all variables that the formula has.
/// # Attributes
/// * `clauses` - All clauses the forumla has
/// * `unit_queue` - Stores all unit-variables that have been found
/// * `assignment_stack` - All assignment that have been made so far
=======

>>>>>>> 5c480a9b
struct DataStructures {
    variables: Vec<Variable>,
    clauses: Vec<Clause>,
    unit_queue: VecDeque<CNFVar>,
    assignment_stack: Vec<PrevAssignment>,
}

impl DataStructures {
    /// The method to create a new DataStructure
    /// 
    /// #Attributes
    /// 
    /// * `cnf` - A CNF-Forumla
    fn new(cnf: &CNF) -> DataStructures {
        let clauses: Vec<Clause> = cnf.clauses.iter().map(|cnf_clause| Clause::new(&cnf_clause)).collect();
        let variables = (1..=cnf.num_variables).map(|i| Variable::new(&cnf, i)).collect();
        let unit_queue = VecDeque::with_capacity(cnf.num_variables);
        let assignment_stack = Vec::with_capacity(cnf.num_variables);

        DataStructures {
            variables,
            clauses,
            unit_queue,
            assignment_stack,
        }
    }

<<<<<<< HEAD
    /// Time limited dpll for, for solving in specific time
    fn time_limited_dpll(&mut self, branching: &impl BranchingStrategy, max_duration: Duration) -> SATSolution {
        let timer = Instant::now();
=======
    async fn interruptible_dpll(&mut self, branching: &impl BranchingStrategy) -> SATSolution {
>>>>>>> 5c480a9b
        // unit propagation
        if !self.inital_unit_propagation() {
            return SATSolution::Unsatisfiable;
        }

        // repeat & choose literal b
        while let Some(literal) = branching.pick_branching_variable(&self.variables, &self.clauses) {
            // set value b
            let conflict = !(self.set_variable(literal, AssignmentType::Branching)
                // unit propagation
                && self.unit_propagation()
                && self.pure_literal_elimination());

            // If backtracking does not help, formula is unsat.
            if conflict && !self.backtracking() {
                return SATSolution::Unsatisfiable;
            }

            if self.satisfaction_check() {
                break;
            }
            yield_now().await;
        }


        // output assignment
        self.variables.iter().map(|x| match x.value {
            VarValue::Pos => true,
            VarValue::Neg => false,
            _ => false
        }).collect()
    }

    /// Dpll-Algorithm for solving SAT-Problems in CNF form.
    /// 
    /// # Arguments
    /// 
    /// * `branching` - The Branching strategy for picking variables
    /// 
    /// # Examples
    /// 
    /// ```
    /// // Forumla is a CNF-Datatype containing a SAT-Problem in CNF form
    /// let mut data = DataStructures::new(formula);
    /// let sat_solution = data.dpll(NaiveBranching);
    /// ```
    fn dpll(&mut self, branching: &impl BranchingStrategy) -> SATSolution {
        // unit propagation
        if !self.inital_unit_propagation() {
            return SATSolution::Unsatisfiable;
        }

        // repeat & choose literal b
        while let Some(literal) = branching.pick_branching_variable(&self.variables, &self.clauses) {
            // set value b
            let conflict = !(self.set_variable(literal, AssignmentType::Branching)
                // unit propagation
                && self.unit_propagation()
                && self.pure_literal_elimination());

            // If backtracking does not help, formula is unsat.
            if conflict && !self.backtracking(){
                return SATSolution::Unsatisfiable;
            }

            if self.satisfaction_check() {
                break;
            }
        }

        // output assignment
        self.variables.iter().map(|x| match x.value {
            VarValue::Pos => true,
            VarValue::Neg => false,
            _ => false
        }).collect()
    }

    /// The unit propagation that happens initally before a variable is picked for branching.
    /// Returns a boolean, depending on if a conflict was found in `unit_propagation()`.
    fn inital_unit_propagation(&mut self) -> bool {
        // find all unit clauses and enqueue the variables in the queue
        for i in 0..self.clauses.len() {
            if self.clauses[i].active_lits == 1 {
                let unit_literal = self.find_unit_variable(i);
                if !self.unit_queue.contains(&unit_literal) {
                    self.unit_queue.push_back(unit_literal);
                }
            }
        }
        self.unit_propagation()
    }

    /// Method for setting a variable. 
    /// After setting a variable this method marks clauses as satisfied or 
    /// decrements the active literal count, depending on if the set variable was 
    /// positive or negative. Returns a boolean depending on if everything was ok 
    /// or a conflict was detected. Conflicts occurre in this function, if a variable 
    /// should be set but there are no more active variables left to be set.
    /// 
    /// # Arguments
    /// 
    /// * `lit` - a `CNFVar` that is going to be set.
    /// * `assign_type` - The assignment type the variable in which the variable is going to be set. 
    /// 
    /// # Example
    /// 
    /// ```
    /// // sets the variable 1 to true while branching
    /// if !self.set_variable(CNFVar {id: 1, sign: true}, AssignmentType::Branching) {
    ///     // handle conflict
    /// }
    /// ```
    fn set_variable(&mut self, lit: CNFVar, assign_type: AssignmentType) -> bool {
        self.variables[lit.id].value = lit.sign.into();
        self.assignment_stack.push(PrevAssignment { literal: lit, assignment_type: assign_type});

        let mut pos_occ: &Vec<usize> = &self.variables[lit.id].pos_occ;
        let mut neg_occ: &Vec<usize> = &self.variables[lit.id].neg_occ;
        let clauses = &mut self.clauses;

        // if the sign of the variable is negative, invert pos and neg occurrences
        if self.variables[lit.id].value == VarValue::Neg {
            neg_occ = &self.variables[lit.id].pos_occ;
            pos_occ = &self.variables[lit.id].neg_occ;
        }

        // set all pos_occ to satisfied
        pos_occ.iter().for_each(|p_occ| {
            if clauses[*p_occ].satisfied == None {
                clauses[*p_occ].satisfied = Some(lit.id)
            }
        });

        let mut no_conflict = true;
        for u in 0..neg_occ.len() {
            let clause = &mut self.clauses[neg_occ[u]];
            clause.active_lits -= 1;
            if clause.satisfied.is_none() {
                if clause.active_lits == 1 {
                    // unit literal detected
                    let unit_literal = self.find_unit_variable(neg_occ[u]);
                    if !self.unit_queue.contains(&unit_literal) {
                        self.unit_queue.push_back(unit_literal);
                    }
                } else if clause.active_lits <= 0 {
                    // conflict
                    no_conflict = false;
                }
            }
        };
        no_conflict
    }

    /// Method for unit propagation. Works through a unit_queue that contains all the currently found
    /// unit-variables and sets them depending on their current sign. A unit-variable is a variable,
    /// that is the last unset variable in a clause and has to become true depending on its sign to
    /// satisfy its clause. For example in `!A or (B and C)` the clause `!A` is a unit-clause 
    /// and A has to be set to false or else the first clause would be false.
    /// This Method sets variables with `AssignmentType::Forced`.
    /// Returns a boolean-value depending if a conflict was found while using the Method
    /// `set_variable()`.
    fn unit_propagation(&mut self) -> bool {
        while let Some(var) = self.unit_queue.pop_front() {
            if !self.set_variable(var, AssignmentType::Forced) {
                return false;
            }
        }
        true
    }

    // Method to eliminate literals that only exist as positive value in the formula.
    // Retuns true if successful and no conflict was detected.
    fn pure_literal_elimination(&mut self) -> bool {
        let pure_literals = self.variables.iter()
            .enumerate()
            .filter_map(|(id, var)| {
                match var.value {
                    VarValue::Free if var.pos_occ.is_empty() =>
                        Some(CNFVar::new(id, false)),
                    VarValue::Free if var.neg_occ.is_empty() => 
                        Some(CNFVar::new(id, true)),
                    _ => None
                }
            }).collect::<Vec<_>>();
        pure_literals.into_iter()
            .all(|literal| self.set_variable(literal, AssignmentType::Branching))
    }


    /// Method to undo the last assignments from unit propagation until the last
    /// time it was branched, and takes the other branch. Returns true if backtracking was successful and
    /// the clauses and variables could be restored, false if backtracking was not possible and the 
    /// SAT-Problem is not satisfiable.
    fn backtracking(&mut self) -> bool {
        while let Some(assign) = self.assignment_stack.pop() {
            let mut pos_occ: &Vec<usize> = &self.variables[assign.literal.id].pos_occ;
            let mut neg_occ: &Vec<usize> = &self.variables[assign.literal.id].neg_occ;
            if self.variables[assign.literal.id].value == VarValue::Neg {
                neg_occ = &self.variables[assign.literal.id].pos_occ;
                pos_occ = &self.variables[assign.literal.id].neg_occ;
            }

            for i in 0..neg_occ.len() {
                let n_occ = neg_occ[i];
                self.clauses[n_occ].active_lits += 1;
            }
            for i in 0..pos_occ.len() {
                let p_occ = pos_occ[i];
                if let Some(cl) = self.clauses[p_occ].satisfied {
                    if cl == assign.literal.id {
                        self.clauses[p_occ].satisfied = None
                    }
                }
            }

            // empty queue
            self.unit_queue.clear();

            // take other branch if assignment was branching
            if assign.assignment_type == AssignmentType::Branching {
                if self.set_variable(-assign.literal, AssignmentType::Forced) {
                    // goto unit propagation
                    if self.unit_propagation() == false {
                        return self.backtracking();
                    }
                }
                return true
            }
            self.variables[assign.literal.id].value = VarValue::Free;
        }
        // unsatisfied
        false
    }

    /// Finds the unit-variable that is in the given unit-clauses.
    /// Returns a `CNFVar`, of a Variable, that is a unit.
    /// 
    /// # Arguments
    /// 
    /// * `clause` - The index of the clause in which a unit variable should be searched.
    fn find_unit_variable(&self, clause: usize) -> CNFVar {
        self.clauses[clause].literals.iter()
            .filter(|lit| self.variables[lit.id].value == VarValue::Free)
            .next()
            .expect("The only left literal cound not be found!")
            .clone()
    }

    /// Checks if all clauses have been satisfied. Returns true
    /// if all are satisfied and false if there are still some that are not true yet and still 
    /// worked on.
    fn satisfaction_check(&mut self) -> bool {
        let mut satisfied = true;
        self.clauses.iter().for_each(|clause| {
            if clause.satisfied == None {
                satisfied = false;
            }
        });
        satisfied
    }

    #[allow(dead_code)]
    fn print_data_structures(&self) {
        for var in self.variables.iter() {
            print!("{}", var);
        }
        for cl in self.clauses.iter() {
            print!("{}", cl);
        }
        println!("");
    }
}<|MERGE_RESOLUTION|>--- conflicted
+++ resolved
@@ -225,16 +225,12 @@
     }
 }
 
-<<<<<<< HEAD
 /// Datatype for storing all internal objects used for the DPLL calculation
 /// variables, all variables that the formula has.
 /// # Attributes
 /// * `clauses` - All clauses the forumla has
 /// * `unit_queue` - Stores all unit-variables that have been found
 /// * `assignment_stack` - All assignment that have been made so far
-=======
-
->>>>>>> 5c480a9b
 struct DataStructures {
     variables: Vec<Variable>,
     clauses: Vec<Clause>,
@@ -262,13 +258,7 @@
         }
     }
 
-<<<<<<< HEAD
-    /// Time limited dpll for, for solving in specific time
-    fn time_limited_dpll(&mut self, branching: &impl BranchingStrategy, max_duration: Duration) -> SATSolution {
-        let timer = Instant::now();
-=======
     async fn interruptible_dpll(&mut self, branching: &impl BranchingStrategy) -> SATSolution {
->>>>>>> 5c480a9b
         // unit propagation
         if !self.inital_unit_propagation() {
             return SATSolution::Unsatisfiable;
