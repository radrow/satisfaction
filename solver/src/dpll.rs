use crate::cnf;

use cnf::CNF;
use cnf::CNFClause;
use cnf::CNFVar;
use std::fmt;
use std::collections::VecDeque;
use crate::{Solver, SATSolution};

pub trait BranchingStrategy: Clone {
    /// Funtion that picks the next variable to be chosen for branching.
    /// Returns the index of the next variable, or None if there is no Variable to be picked
    fn pick_branching_variable(&mut self, variables: &Variables, clauses: &Clauses) -> Option<CNFVar>;
}

#[derive(Clone)]
pub struct NaiveBranching;

impl BranchingStrategy for NaiveBranching {
    fn pick_branching_variable(&mut self, variables: &Variables, _clauses: &Clauses) -> Option<CNFVar> {
        // TODO -> add heuristics to chose Variables
        variables.iter()
            .enumerate()
            .filter_map(|(i,v)| match v.value {
                VarValue::Free  => Some(CNFVar::new(i, true)),
                _               => None,
            }).next()
    }
}

pub struct SatisfactionSolver<B: BranchingStrategy> {
    strategy: B,
}

impl<B: BranchingStrategy> SatisfactionSolver<B> {
    pub fn new(strategy: B) -> SatisfactionSolver<B> {
        SatisfactionSolver {
            strategy
        }
    }
}

impl<B: BranchingStrategy> Solver for SatisfactionSolver<B> {
    fn solve(&self, formula: CNF) -> SATSolution {
        let mut data = DataStructures::new(formula);
        data.dpll(self.strategy.clone())
    }
}

#[derive(Debug, Clone, Copy, PartialEq, Eq)]
enum AssignmentType {
    Forced, Branching
}


/// Used to store assignments made in the past, for undoing them with backtracking
struct PrevAssignment {
    variable: usize,
    assignment_type: AssignmentType
}


#[derive(Clone, Debug, PartialEq, Eq, Copy)]
enum VarValue {
    Pos, Neg, Free
}

impl std::ops::Neg for VarValue {
    type Output = VarValue;

    fn neg(self) -> Self::Output {
        match self {
            VarValue::Pos => VarValue::Neg,
            VarValue::Neg => VarValue::Pos,
            VarValue::Free => VarValue::Free,
        }
    }
}

impl From<bool> for VarValue {
    fn from(sign: bool) -> Self {
        match sign {
            true => VarValue::Pos,
            false => VarValue::Neg,
        }
    }
}

pub struct Variable {
    value: VarValue, 
    pos_occ: Vec<usize>,
    neg_occ: Vec<usize>,
}

pub struct Clause {
    active_lits: usize,
    satisfied: Option<usize>,
    literals: Vec<CNFVar>,
}

pub type Variables = Vec<Variable>;
pub type Clauses = Vec<Clause>;

impl Variable {
    fn new(cnf: &CNF, var_num: usize) -> Variable {
        let mut v = Variable {
            value: VarValue::Free,
            neg_occ: cnf.clauses.iter().enumerate().filter_map(|(index, clause)| {
                    if clause.vars.contains(&CNFVar {id: var_num, sign: false}) {
                        Some(index)
                    } else {
                        None
                    }
                }).collect(),
            pos_occ: cnf.clauses.iter().enumerate().filter_map(|(index, clause)| {
                    if clause.vars.contains(&CNFVar {id: var_num, sign: true}) {
                        Some(index)
                    } else {
                        None
                    }
                }).collect()
        };
        // if variable is not used set it to false
        if v.neg_occ.len() == 0 && v.pos_occ.len() == 0 {
            v.value = VarValue::Neg;
        }
        v
    }
}

impl fmt::Display for Clause {
    fn fmt(&self, f: &mut fmt::Formatter<'_>) -> fmt::Result {
        write!(f, "act: {}, sat: {:?}, lit: ", self.active_lits, self.satisfied)?;
        self.literals.iter().for_each(|lit| {if let Err(e) = write!(f, "{} ", lit){println!("{}", e)}});
        write!(f, "\n")
    }
}

impl fmt::Display for Variable {
    fn fmt(&self, f: &mut fmt::Formatter<'_>) -> fmt::Result {
        write!(f, "val: {:?}, pos: ", self.value)?;
        self.pos_occ.iter().for_each(|var| {if let Err(e) = write!(f, "{} ", var){println!("{}", e)}});
        write!(f, "| neg: ")?;
        self.neg_occ.iter().for_each(|var| {if let Err(e) = write!(f, "{} ", var){println!("{}", e)}});
        write!(f, "\n")
    }
}

impl Clause {
    fn new(cnf_clause: &CNFClause) -> Clause {
        // remove douplicated variables for active_lit, because they count as only 1 active literal
        let mut cnf_variables = cnf_clause.vars.clone();
        cnf_variables.sort();
        cnf_variables.dedup();
        cnf_variables.iter_mut()
            .for_each(|var| var.id -= 1);

        Clause {
            active_lits: cnf_variables.len(),
            satisfied: None,
            literals: cnf_variables,
        }
    }
}

struct DataStructures {
    variables: Vec<Variable>,
    clauses: Vec<Clause>,
    unit_queue: VecDeque<CNFVar>,
    assignment_stack: Vec<PrevAssignment>,
}

impl DataStructures {
    fn new(cnf: CNF) -> DataStructures {
        let clauses: Vec<Clause> = cnf.clauses.iter().map(|cnf_clause| Clause::new(&cnf_clause)).collect();
        let variables = (1..=cnf.num_variables).map(|i| Variable::new(&cnf, i)).collect();
        let unit_queue = VecDeque::with_capacity(cnf.num_variables);
        let assignment_stack = Vec::with_capacity(cnf.num_variables);

        DataStructures {
            variables,
            clauses,
            unit_queue,
            assignment_stack,
        }
    }

    fn dpll(&mut self, mut branching: impl BranchingStrategy) -> SATSolution {
        // unit propagation
        if !self.inital_unit_propagation() {
            return SATSolution::Unsatisfiable;
        }

        // repeat & choose literal b 
        while let Some(i) = branching.pick_branching_variable(&self.variables, &self.clauses) {
<<<<<<< HEAD

            // set value b
            let conflict = !(self.set_variable(i, AssignmentType::Branching, VarValue::Pos)
                // unit propagation
                && self.unit_propagation()
                && self.pure_literal_elimination());
            
            // If backtracking does not help, formula is unsat.
            if conflict && !self.backtracking(){
                return Assignment::Unsatisfiable;
=======
            // set value b
            let mut conflict = !self.set_variable(i.id, AssignmentType::Branching, i.sign.into());

            // unit propagation
            if !conflict {
                conflict = !self.unit_propagation();
            }

            if conflict == true {
                if self.backtracking() == false {
                    return SATSolution::Unsatisfiable;
                }
>>>>>>> bfc1981c
            }

            if self.satisfaction_check() {
                break;
            }
        }

        // output assignment
        self.variables.iter().map(|x| match x.value {
            VarValue::Pos => true,
            VarValue::Neg => false,
            _ => false
        }).collect()
    }

    fn inital_unit_propagation(&mut self) -> bool {
        // find all unit clauses and enqueue the variables in the queue
        for i in 0..self.clauses.len() {
            if self.clauses[i].active_lits == 1 {
                let unit_literal = self.find_unit_variable(i);
                if !self.unit_queue.contains(&unit_literal) {
                    self.unit_queue.push_back(unit_literal);
                }
            }
        }
        
        self.unit_propagation()
    }

    

    fn set_variable(&mut self, i: usize, assign_type: AssignmentType, sign: VarValue) -> bool {
        self.variables[i].value = sign;
        self.assignment_stack.push(PrevAssignment {variable: i, assignment_type: assign_type});

        let mut pos_occ: &Vec<usize> = &self.variables[i].pos_occ;
        let mut neg_occ: &Vec<usize> = &self.variables[i].neg_occ;
        let clauses = &mut self.clauses;

        if self.variables[i].value == VarValue::Neg {
            neg_occ = &self.variables[i].pos_occ;
            pos_occ = &self.variables[i].neg_occ;
        }

        pos_occ.iter().for_each(|p_occ| {
            if clauses[*p_occ].satisfied == None {
                clauses[*p_occ].satisfied = Some(i)
            }
        });

        let mut no_conflict = true;
        for u in 0..neg_occ.len() {
            let clause = &mut self.clauses[neg_occ[u]];
            clause.active_lits -= 1;
            if clause.satisfied.is_none() {
                if clause.active_lits == 1 {
                    // unit literal detected
                    let unit_literal = self.find_unit_variable(neg_occ[u]);
                    if !self.unit_queue.contains(&unit_literal) {
                        self.unit_queue.push_back(unit_literal);
                    }
                } else if clause.active_lits <= 0 {
                    // conflict
                    no_conflict =  false;
                }
            }
        };
        no_conflict
    }

    fn unit_propagation(&mut self) -> bool {
        while let Some(var) = self.unit_queue.pop_front() {
            if !self.set_variable(var.id, AssignmentType::Forced, var.sign.into()){
                return false;
            }
        }
        true
    }

    fn pure_literal_elimination(&mut self) -> bool {
        let pure_literals = self.variables.iter()
            .enumerate()
            .filter_map(|(id, var)| {
                if var.pos_occ.is_empty() {
                    Some((id, VarValue::Neg))
                } else if var.neg_occ.is_empty() {
                    Some((id, VarValue::Pos))
                } else {
                    None
                }
            }).collect::<Vec<_>>();//
        pure_literals.into_iter()
            .all(|(id, sign)| self.set_variable(id, AssignmentType::Branching, sign))
    }


    fn backtracking(&mut self) -> bool {
        while let Some(assign) = self.assignment_stack.pop() {
            let mut pos_occ: &Vec<usize> = &self.variables[assign.variable as usize].pos_occ;
            let mut neg_occ: &Vec<usize> = &self.variables[assign.variable as usize].neg_occ;
            if self.variables[assign.variable as usize].value == VarValue::Neg {
                neg_occ = &self.variables[assign.variable as usize].pos_occ;
                pos_occ = &self.variables[assign.variable as usize].neg_occ;
            }

            for i in 0..neg_occ.len() {
                let n_occ = neg_occ[i];
                self.clauses[n_occ].active_lits += 1;
            }
            for i in 0..pos_occ.len() {
                let p_occ = pos_occ[i];
                if let Some(cl) = self.clauses[p_occ].satisfied {
                    if cl == assign.variable {
                        self.clauses[p_occ].satisfied = None
                    }
                }
            }

            // empty queue
            self.unit_queue.clear();

            if assign.assignment_type == AssignmentType::Branching {
                if self.set_variable(assign.variable, AssignmentType::Forced, -self.variables[assign.variable].value) {
                    // goto unit propagation
                    if self.unit_propagation() == false {
                        return self.backtracking();
                    }
                }
                return true
            }
            self.variables[assign.variable as usize].value = VarValue::Free;
        }
        // unsatisfied
        false
    }

    fn find_unit_variable(&self, clause: usize) -> CNFVar {
        self.clauses[clause].literals.iter()
            .filter(|lit| self.variables[lit.id].value == VarValue::Free)
            .next()
            .expect("The only left literal cound not be found!")
            .clone()
    }

    fn satisfaction_check(&mut self) -> bool {
        let mut satisfied = true;
        self.clauses.iter().for_each(|clause| {
            if clause.satisfied == None {
                satisfied = false;
            }
        });
        satisfied
    }

    #[allow(dead_code)]
    fn print_data_structures(&self) {
        for var in self.variables.iter() {
            print!("{}", var);
        }
        for cl in self.clauses.iter() {
            print!("{}", cl);
        }
        println!("");
    }
}
<|MERGE_RESOLUTION|>--- conflicted
+++ resolved
@@ -55,7 +55,7 @@
 
 /// Used to store assignments made in the past, for undoing them with backtracking
 struct PrevAssignment {
-    variable: usize,
+    literal: CNFVar,
     assignment_type: AssignmentType
 }
 
@@ -192,32 +192,16 @@
         }
 
         // repeat & choose literal b 
-        while let Some(i) = branching.pick_branching_variable(&self.variables, &self.clauses) {
-<<<<<<< HEAD
-
+        while let Some(literal) = branching.pick_branching_variable(&self.variables, &self.clauses) {
             // set value b
-            let conflict = !(self.set_variable(i, AssignmentType::Branching, VarValue::Pos)
+            let conflict = !(self.set_variable(literal, AssignmentType::Branching)
                 // unit propagation
                 && self.unit_propagation()
                 && self.pure_literal_elimination());
             
             // If backtracking does not help, formula is unsat.
             if conflict && !self.backtracking(){
-                return Assignment::Unsatisfiable;
-=======
-            // set value b
-            let mut conflict = !self.set_variable(i.id, AssignmentType::Branching, i.sign.into());
-
-            // unit propagation
-            if !conflict {
-                conflict = !self.unit_propagation();
-            }
-
-            if conflict == true {
-                if self.backtracking() == false {
-                    return SATSolution::Unsatisfiable;
-                }
->>>>>>> bfc1981c
+                return SATSolution::Unsatisfiable;
             }
 
             if self.satisfaction_check() {
@@ -249,22 +233,22 @@
 
     
 
-    fn set_variable(&mut self, i: usize, assign_type: AssignmentType, sign: VarValue) -> bool {
-        self.variables[i].value = sign;
-        self.assignment_stack.push(PrevAssignment {variable: i, assignment_type: assign_type});
-
-        let mut pos_occ: &Vec<usize> = &self.variables[i].pos_occ;
-        let mut neg_occ: &Vec<usize> = &self.variables[i].neg_occ;
+    fn set_variable(&mut self, lit: CNFVar, assign_type: AssignmentType) -> bool {
+        self.variables[lit.id].value = lit.sign.into();
+        self.assignment_stack.push(PrevAssignment { literal: lit, assignment_type: assign_type});
+
+        let mut pos_occ: &Vec<usize> = &self.variables[lit.id].pos_occ;
+        let mut neg_occ: &Vec<usize> = &self.variables[lit.id].neg_occ;
         let clauses = &mut self.clauses;
 
-        if self.variables[i].value == VarValue::Neg {
-            neg_occ = &self.variables[i].pos_occ;
-            pos_occ = &self.variables[i].neg_occ;
+        if self.variables[lit.id].value == VarValue::Neg {
+            neg_occ = &self.variables[lit.id].pos_occ;
+            pos_occ = &self.variables[lit.id].neg_occ;
         }
 
         pos_occ.iter().for_each(|p_occ| {
             if clauses[*p_occ].satisfied == None {
-                clauses[*p_occ].satisfied = Some(i)
+                clauses[*p_occ].satisfied = Some(lit.id)
             }
         });
 
@@ -290,7 +274,7 @@
 
     fn unit_propagation(&mut self) -> bool {
         while let Some(var) = self.unit_queue.pop_front() {
-            if !self.set_variable(var.id, AssignmentType::Forced, var.sign.into()){
+            if !self.set_variable(var, AssignmentType::Forced) {
                 return false;
             }
         }
@@ -301,26 +285,26 @@
         let pure_literals = self.variables.iter()
             .enumerate()
             .filter_map(|(id, var)| {
-                if var.pos_occ.is_empty() {
-                    Some((id, VarValue::Neg))
-                } else if var.neg_occ.is_empty() {
-                    Some((id, VarValue::Pos))
-                } else {
-                    None
-                }
-            }).collect::<Vec<_>>();//
+                match var.value {
+                    VarValue::Free if var.pos_occ.is_empty() =>
+                        Some(CNFVar::new(id, true)),
+                    VarValue::Free if var.neg_occ.is_empty() => 
+                        Some(CNFVar::new(id, false)),
+                    _ => None
+                }
+            }).collect::<Vec<_>>();
         pure_literals.into_iter()
-            .all(|(id, sign)| self.set_variable(id, AssignmentType::Branching, sign))
+            .all(|literal| self.set_variable(literal, AssignmentType::Branching))
     }
 
 
     fn backtracking(&mut self) -> bool {
         while let Some(assign) = self.assignment_stack.pop() {
-            let mut pos_occ: &Vec<usize> = &self.variables[assign.variable as usize].pos_occ;
-            let mut neg_occ: &Vec<usize> = &self.variables[assign.variable as usize].neg_occ;
-            if self.variables[assign.variable as usize].value == VarValue::Neg {
-                neg_occ = &self.variables[assign.variable as usize].pos_occ;
-                pos_occ = &self.variables[assign.variable as usize].neg_occ;
+            let mut pos_occ: &Vec<usize> = &self.variables[assign.literal.id].pos_occ;
+            let mut neg_occ: &Vec<usize> = &self.variables[assign.literal.id].neg_occ;
+            if self.variables[assign.literal.id].value == VarValue::Neg {
+                neg_occ = &self.variables[assign.literal.id].pos_occ;
+                pos_occ = &self.variables[assign.literal.id].neg_occ;
             }
 
             for i in 0..neg_occ.len() {
@@ -330,7 +314,7 @@
             for i in 0..pos_occ.len() {
                 let p_occ = pos_occ[i];
                 if let Some(cl) = self.clauses[p_occ].satisfied {
-                    if cl == assign.variable {
+                    if cl == assign.literal.id {
                         self.clauses[p_occ].satisfied = None
                     }
                 }
@@ -340,7 +324,7 @@
             self.unit_queue.clear();
 
             if assign.assignment_type == AssignmentType::Branching {
-                if self.set_variable(assign.variable, AssignmentType::Forced, -self.variables[assign.variable].value) {
+                if self.set_variable(-assign.literal, AssignmentType::Forced) {
                     // goto unit propagation
                     if self.unit_propagation() == false {
                         return self.backtracking();
@@ -348,7 +332,7 @@
                 }
                 return true
             }
-            self.variables[assign.variable as usize].value = VarValue::Free;
+            self.variables[assign.literal.id].value = VarValue::Free;
         }
         // unsatisfied
         false
