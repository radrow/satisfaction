--- conflicted
+++ resolved
@@ -41,13 +41,8 @@
 }
 
 impl<B: BranchingStrategy> Solver for SatisfactionSolver<B> {
-<<<<<<< HEAD
-    fn solve(&self, formula: CNF) -> Assignment {
+    fn solve(&self, formula: CNF) -> SATSolution {
         let mut data = DataStructures::new(formula);
-=======
-    fn solve(&self, formula: CNF, num_variables: usize) -> SATSolution {
-        let mut data = DataStructures::new(formula, num_variables);
->>>>>>> 609370a1
         data.dpll(self.strategy.clone())
     }
 }
