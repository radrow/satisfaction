use std::fmt;
use std::iter::FromIterator;
use std::collections::HashSet;
use itertools::Itertools;

use rayon::iter::*;
use dimacs::parse_dimacs;

/// Type used for referencing logical variables
pub type VarId = usize;

/// Representation of logical formulae in CNF form
/// (conjunction of clausees)>
#[derive(Clone, Debug)]
pub struct CNF {
    /// Vector of inner clauses
    pub clauses : Vec<CNFClause>,
    pub num_variables: usize,
}

/// Representation of a clause (disjunction of variables)
#[derive(Clone, Debug)]
pub struct CNFClause {
    /// Vector of inner variables
    pub vars : Vec<CNFVar>
}

/// Logical variable
#[derive(Debug, PartialEq, Eq, Clone, Copy, PartialOrd, Ord)]
pub struct CNFVar {
    /// Identifier of a variable
    pub id: VarId,
    /// Variable is negated iff `sign == false`
    pub sign: bool,
}

impl CNF {
    /// Creates an empty CNF formula
    #[inline]
    pub fn empty() -> CNF {
        CNF{
            clauses: Vec::new(),
            num_variables: 0,
        }
    }

    /// Creates a singleton CNF formula out of a single clause
    #[inline]
    pub fn single(clause : CNFClause) -> CNF {
        CNF {
            num_variables: clause.max_variable_id(),
            clauses: vec![clause],
        }
    }

    /// Adds a new clause to the formula
<<<<<<< HEAD
=======
    #[inline]
>>>>>>> e9a1b446
    pub fn push(&mut self, c: CNFClause) {
        self.num_variables = self.num_variables.max(c.max_variable_id());
        self.clauses.push(c);
    }

    pub fn extend(&mut self, c: CNF) {
        if let Some(max_variable_id) = c.clauses
            .iter()
                .map(|clause| clause.max_variable_id())
                .max() {
            self.num_variables = self.num_variables.max(max_variable_id);
            self.clauses.extend(c.clauses)
        }
    }

    /// Returns number of clauses in the formula
    #[inline]
    pub fn len(&self) -> usize {
        self.clauses.len()
    }

    /// Collects all variable identifiers that appear in the formula
    #[inline]
    pub fn vars(&self) -> HashSet<VarId> {
        self.clauses.iter()
            .flat_map(|clause| clause.vars.iter().map(CNFVar::id))
            .unique()
            .collect()
    }

    /// Prints formula in DIMACS compatible form
    pub fn to_dimacs(&self) -> String {
        let mut out : String = String::from("");

        let distinct = self.vars();

        out.extend("p cnf ".chars());
        out.extend(distinct.len().to_string().chars());
        out.extend(" ".chars());
        out.extend(self.clauses.len().to_string().chars());
        out.extend("\n".chars());

        for clause in &self.clauses {
            for var in &clause.vars {
                out.extend(var.to_i32().to_string().chars());
                out.extend(" ".chars())
            }
            out.extend("0\n".chars())
        }
        out
    }

    /// Parse DIMACS string into CNF structure
    pub fn from_dimacs(input : &str) -> Result<CNF, String> {
        let inst = parse_dimacs(input);

        match inst {
            Ok(dimacs::Instance::Cnf{clauses, num_vars}) => {
                let clauses = clauses.iter()
                    .map(|clause| {
                        clause.lits()
                            .iter()
                            .map(|lit| CNFVar {
                                id: lit.var().to_u64() as VarId,
                                sign: lit.sign() == dimacs::Sign::Pos,
                            }).collect()
                    }).collect();
                Ok(CNF {
                    clauses,
                    num_variables: num_vars as usize,
                })
            },
            Ok(_) => Err("Only CNF formulae are supported".to_string()),
            Err(_) => Err("Parse error".to_string()),
        }
    }
}

impl FromParallelIterator<CNFClause> for CNF {
    fn from_par_iter<I : IntoParallelIterator<Item=CNFClause>>(iter: I) -> Self {
        let clauses = iter.into_par_iter()
                .collect::<Vec<CNFClause>>();
        let num_variables = clauses.iter()
            .map(|clause| clause.max_variable_id())
            .max()
            .unwrap_or(0);

        CNF {
            clauses,
            num_variables,
        }
    }
}

impl IntoParallelIterator for CNF {
    type Item = CNFClause;
    type Iter = rayon::vec::IntoIter<CNFClause>;

    fn into_par_iter(self) -> Self::Iter {
        self.clauses.into_par_iter()
    }
}

impl FromIterator<CNFClause> for CNF {
    fn from_iter<I: IntoIterator<Item=CNFClause>>(iter: I) -> Self {
        let clauses = iter.into_iter()
                .collect::<Vec<CNFClause>>();

        let num_variables = clauses.iter()
            .map(|clause| clause.max_variable_id())
            .max()
            .unwrap_or(0);

        CNF {
            clauses,
            num_variables,
        }
    }
}

impl IntoIterator for CNF {
    type Item = CNFClause;
    type IntoIter = std::vec::IntoIter<Self::Item>;

    fn into_iter(self) -> Self::IntoIter {
        self.clauses.into_iter()
    }
}

impl CNFClause {
    /// Creates an empty CNF clause
    #[inline]
    pub fn new() -> CNFClause {
        CNFClause{vars: vec![]}
    }

    /// Creates a CNF clause containing a single variable
    #[inline]
    pub fn single(var : CNFVar) -> CNFClause {
        CNFClause{vars: vec![var]}
    }

    /// Adds a single variable into the clause
    #[inline]
    pub fn push(&mut self, v : CNFVar) {
        match self.vars.binary_search(&v) {
            Ok(_) => {}  // we could check for contradiction here
            Err(pos) => self.vars.insert(pos, v),
        }
    }

    /// Returns the greatest variablie identifier used in the clause
<<<<<<< HEAD
=======
    #[inline]
>>>>>>> e9a1b446
    pub fn max_variable_id(&self) -> usize {
        self.vars.iter()
            .map(|lit| lit.id)
            .max()
            .unwrap_or(0)
    }

    /// Concatenates clauses
<<<<<<< HEAD
=======
    #[inline]
>>>>>>> e9a1b446
    pub fn extend(&mut self, c : CNFClause) {
        self.vars.reserve(self.len() + c.len());
        for v in c {
            self.push(v)
        }
    }

    /// Calculates number of literals in clause
    #[inline]
    pub fn len(&self) -> usize {
        self.vars.len()
    }
}

impl FromIterator<CNFVar> for CNFClause {
    fn from_iter<I: IntoIterator<Item=CNFVar>>(iter: I) -> Self {
        CNFClause{vars: iter.into_iter().collect()}
    }
}

impl IntoIterator for CNFClause {
    type Item = CNFVar;
    type IntoIter = std::vec::IntoIter<Self::Item>;

    fn into_iter(self) -> Self::IntoIter {
        self.vars.into_iter()
    }
}

impl CNFVar {
    /// Creates variable with given identifier and positivity
    #[inline]
    pub fn new(id: VarId, sign: bool) -> CNFVar {
        CNFVar{id, sign}
    }

    /// Creates a positive variable with given identifier
    #[inline]
    pub fn pos(id: VarId) -> CNFVar {
        CNFVar{id, sign: true}
    }

    /// Creates a negative variable with given identifier
    #[inline]
    pub fn neg(id: VarId) -> CNFVar{
        CNFVar{id, sign: false}
    }

    /// Gets the identifier of a variable
    #[inline]
    pub fn id(&self) -> VarId {
        self.id
    }

    /// Checks if the variable is positive
    #[inline]
    pub fn sign(&self) -> bool {
        self.sign
    }

    /// Converts to signed integer. The absolute value indicates
    /// the identifier and sign states for positivity.
    ///
    /// **NOTE** it is not integer-overflow friendly.
    pub fn to_i32(&self) -> i32 {
        if self.sign {
            self.id as i32
        } else {
            -(self.id as i32)
        }
    }
}

impl std::ops::Neg for CNFVar {
    type Output = CNFVar;
    fn neg(mut self) -> Self::Output {
        self.sign = !self.sign;
        self
    }
}


impl fmt::Display for CNF {
    fn fmt(&self, f: &mut fmt::Formatter<'_>) -> fmt::Result {
        for c in &self.clauses {
            write!(f, "{}\n", c)?;
        }
        write!(f, "")
    }
}

impl fmt::Display for CNFClause {
    fn fmt(&self, f: &mut fmt::Formatter<'_>) -> fmt::Result {
        for c in &self.vars {
            write!(f, "({})  ", c)?;
        }
        write!(f, "")
    }
}

impl fmt::Display for CNFVar {
    fn fmt(&self, f: &mut fmt::Formatter<'_>) -> fmt::Result {
        write!(f, "{}", self.to_i32())
    }
}<|MERGE_RESOLUTION|>--- conflicted
+++ resolved
@@ -54,10 +54,7 @@
     }
 
     /// Adds a new clause to the formula
-<<<<<<< HEAD
-=======
-    #[inline]
->>>>>>> e9a1b446
+    #[inline]
     pub fn push(&mut self, c: CNFClause) {
         self.num_variables = self.num_variables.max(c.max_variable_id());
         self.clauses.push(c);
@@ -210,10 +207,7 @@
     }
 
     /// Returns the greatest variablie identifier used in the clause
-<<<<<<< HEAD
-=======
-    #[inline]
->>>>>>> e9a1b446
+    #[inline]
     pub fn max_variable_id(&self) -> usize {
         self.vars.iter()
             .map(|lit| lit.id)
@@ -222,10 +216,7 @@
     }
 
     /// Concatenates clauses
-<<<<<<< HEAD
-=======
-    #[inline]
->>>>>>> e9a1b446
+    #[inline]
     pub fn extend(&mut self, c : CNFClause) {
         self.vars.reserve(self.len() + c.len());
         for v in c {
