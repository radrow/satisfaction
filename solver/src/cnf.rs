--- conflicted
+++ resolved
@@ -13,24 +13,16 @@
 /// (conjunction of clausees)>
 #[derive(Clone, Debug)]
 pub struct CNF {
-<<<<<<< HEAD
-    pub clauses: Vec<CNFClause>,
+    /// Vector of inner clauses
+    pub clauses : Vec<CNFClause>,
     pub num_variables: usize,
-=======
-    /// Vector of inner clauses
-    pub clauses : Vec<CNFClause>
->>>>>>> 609370a1
 }
 
 /// Representation of a clause (disjunction of variables)
 #[derive(Clone, Debug)]
 pub struct CNFClause {
-<<<<<<< HEAD
-    pub vars: Vec<CNFVar>,
-=======
     /// Vector of inner variables
     pub vars : Vec<CNFVar>
->>>>>>> 609370a1
 }
 
 /// Logical variable
@@ -59,7 +51,6 @@
         }
     }
 
-<<<<<<< HEAD
     pub fn push(&mut self, c: CNFClause) {
         self.num_variables = self.num_variables.max(c.max_variable_id());
         self.clauses.push(c);
@@ -73,16 +64,6 @@
             self.num_variables = self.num_variables.max(max_variable_id);
             self.clauses.extend(c.clauses)
         }
-=======
-    /// Inserts a new clause into the formula
-    pub fn push(&mut self, c : CNFClause) {
-        self.clauses.push(c)
-    }
-
-    /// Concatenates two formulae
-    pub fn extend(&mut self, c : CNF) {
-        self.clauses.extend(c.clauses)
->>>>>>> 609370a1
     }
 
     /// Returns number of clauses in the formula
@@ -131,7 +112,6 @@
         let inst = parse_dimacs(input);
 
         match inst {
-<<<<<<< HEAD
             Ok(dimacs::Instance::Cnf{clauses, num_vars}) => {
                 let clauses = clauses.iter()
                     .map(|clause| {
@@ -149,22 +129,7 @@
             },
             // TODO: Better error handling
             Ok(_) => panic!("was zum kuh"),
-            Err(e) => Err(e)
-=======
-            Ok(dimacs::Instance::Cnf{clauses, ..}) =>
-                Ok(clauses.iter()
-                .map(|clause|
-                     clause.lits().iter()
-                     .map(|lit|
-                          CNFVar {
-                              id: lit.var().to_u64() as VarId,
-                              sign: lit.sign() == dimacs::Sign::Pos
-                          }
-                     ).collect()
-                ).collect()),
-            Ok(_) => Err("Only CNF formulae are supported".to_string()),
-            Err(_) => Err("Parse error".to_string())
->>>>>>> 609370a1
+            Err(_) => Err("Parse error".to_string()),
         }
     }
 }
@@ -236,7 +201,6 @@
         self.vars.push(v)
     }
 
-<<<<<<< HEAD
     pub fn max_variable_id(&self) -> usize {
         self.vars.iter()
             .map(|lit| lit.id)
@@ -245,9 +209,6 @@
     }
 
     #[allow(dead_code)]
-=======
-    /// Concatenates two clauses
->>>>>>> 609370a1
     pub fn extend(&mut self, c : CNFClause) {
         self.vars.extend(c.vars)
     }
