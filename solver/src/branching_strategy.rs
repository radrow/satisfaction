use std::cmp::Ordering;
use crate::{cnf, dpll};
use cnf::CNFVar;
use dpll::{Variables, Clauses, VarValue};
use auto_impl::auto_impl;

<<<<<<< HEAD
/// A trait to choose the next variable to set during DPLL algorithm.
/// Often a variable must have a specific boolean value
/// because otherwise the whole formula would be unsatisfied.
/// If this not the case anymore,
/// i.e. all variables can be choosen arbitrarily,
/// one have to decide which literal should be set true next.
/// To do so, one can consider several heuristics deciding w.r.t. the current state of the algorithm
/// in order to achieve a fast convergence and thus improve runtime significantly.
/// This traits abstracts these branching heuristics by allowing them to have a look at the
/// current variables to suggest a promising literal to be set true.
/// If all variables are set the heuristics is supposed to return None.
=======
#[auto_impl(&, Box)]
>>>>>>> 5c480a9b
pub trait BranchingStrategy {
    /// Funtion that picks the next variable to be chosen for branching.
    /// Returns the index of the next variable, or None if there is no Variable to be picked
    fn pick_branching_variable(&self, variables: &Variables, clauses: &Clauses) -> Option<CNFVar>;
}

/// A branching heuristic that chooses just the next unset variable 
/// according to the order in `variables`.
/// This is probably the slowest heuristic,
/// as no information about clauses are taken into account.
pub struct NaiveBranching;

impl BranchingStrategy for NaiveBranching {
    fn pick_branching_variable(&self, variables: &Variables, _clauses: &Clauses) -> Option<CNFVar> {
        variables.iter()
            .enumerate()
            // Only consider unset variables
            .filter_map(|(i,v)| match v.value {
                VarValue::Free  => Some(CNFVar::new(i, true)),
                _               => None,
            }).next() // Take the first one
    }
}

/// A small convenience function counting the number of clauses that are mentioned in occ and not
/// satisfied at the moment.
#[inline]
fn count_number_of_clauses(occ: &Vec<usize>, clauses: &Clauses) -> usize {
    occ.iter()
        .filter(|clause| clauses[**clause].satisfied.is_none())
        .count()
}

/// Dynamic Largest Individual Sum (DLIS) is a branching heuristics that chooses the literal
/// appearing most in satisfied clauses, thus reducing the clauses to be considered.
pub struct DLIS;

impl BranchingStrategy for DLIS {
    fn pick_branching_variable(&self, variables: &Variables, clauses: &Clauses) -> Option<CNFVar> {
        let mut max = 0;
        let mut cnf_var: Option<CNFVar> = None;
        for (i, v) in variables.iter().enumerate() {
            if v.value == VarValue::Free {
                /*let mut local_max = v.pos_occ.len();
                let mut local_cnf_var = CNFVar {id: i, sign: true};
                if v.pos_occ.len() < v.neg_occ.len() {
                    local_max = v.neg_occ.len();
                    local_cnf_var.sign = false;
                }
                if local_max > max {
                    max = local_max;
                    cnf_var = Some(local_cnf_var);
                }*/
                let pos = count_number_of_clauses(&v.pos_occ, clauses);
                let neg = count_number_of_clauses(&v.neg_occ, clauses);
                let (sign, local_max) = if pos > neg { (true, pos) } else { (false, neg) };
                if local_max > max {
                    max = local_max;
                    cnf_var = Some(CNFVar::new(i, sign));
                }
            }
        }
        cnf_var
    }
}

/// Dynamic Largest Combined Sum (DLIS) is a branching heuristics that chooses the variable
/// appearing most in satisfied clauses, and then decides if it is set to true or false depending
/// of the number of occurences.
pub struct DLCS;

impl BranchingStrategy for DLCS {
    fn pick_branching_variable(&self, variables: &Variables, clauses: &Clauses) -> Option<CNFVar> {
        let mut max = 0;
        let mut cnf_var: Option<CNFVar> = None;
        for (i, v) in variables.iter().enumerate() {
            if v.value == VarValue::Free {
                /*let h = v.neg_occ.len() + v.pos_occ.len();
                let local_cnf_var = CNFVar {id: i, sign: v.pos_occ.len() > v.neg_occ.len()};
                if h > max {
                    max = h;
                    cnf_var = Some(local_cnf_var);
                }*/
                let pos = count_number_of_clauses(&v.pos_occ, clauses);
                let neg = count_number_of_clauses(&v.neg_occ, clauses);
                let h = pos+neg;
                if h > max {
                    max = h;
                    cnf_var = Some(CNFVar::new(i, pos > neg));
                }
            }
        }
        cnf_var
    }
}

/// A branching heuristics that chooses the literal appearing most in the formula prefering (i.e.
/// weighting) short clauses.
pub struct JeroslawWang;

impl BranchingStrategy for JeroslawWang {
    fn pick_branching_variable(&self, variables: &Variables, clauses: &Clauses) -> Option<CNFVar> {
        let values: Vec<_> = clauses.iter()
            .map(|clause| if clause.satisfied.is_none() {
                Some(JeroslawWang::literal_measure(clause.active_lits))
            } else {
                None
            })
            .collect();

        variables.iter()
            .enumerate()
            .filter(|(_, var)| var.value == VarValue::Free)
            .map(|(id, var)| {
                let pos = JeroslawWang::compute(&var.pos_occ, &values);
                let neg = JeroslawWang::compute(&var.neg_occ, &values);
                if pos < neg { (neg, false, id) }
                else { (pos, true, id) }
            }).max_by(|(v1, _, _), (v2, _, _)| v1.partial_cmp(v2).unwrap_or(Ordering::Equal))
                .map(|(_, sign, id)| CNFVar::new(id, sign))
    }
}

impl JeroslawWang {
    #[inline]
    fn literal_measure(w: usize) -> f32 {
        2f32.powf(-(w as f32))
    }

    #[inline]
    fn compute(occ: &Vec<usize>, values: &[Option<f32>]) -> f32 {
        occ.iter()
            .filter_map(|clause_index| {
                unsafe { *values.get_unchecked(*clause_index) }
            }).sum()
    }
}

/// Maximum number of Occurrences in the Minimum length clauses (MOM)
/// is a branching heuristic that chooses the literal that appears most in the shortest clauses.
pub struct MOM;

impl BranchingStrategy for MOM {
    fn pick_branching_variable(&self, variables: &Variables, clauses: &Clauses) -> Option<CNFVar> {
        let min_clause_width = usize::max(2,
            clauses.iter()
            .map(|c| c.active_lits)
            .min()?);

        variables.iter()
            .enumerate()
            .filter(|(_, var)| var.value == VarValue::Free)
            .max_by_key(
                |(_, v)| {
                    let hp =
                        v.pos_occ.iter()
                            .filter(|c| clauses[**c].active_lits == min_clause_width)
                            .count();
                    let hn =
                        v.neg_occ.iter()
                            .filter(|c| clauses[**c].active_lits == min_clause_width)
                            .count();

                    (hp + hn) * clauses.len()^2 + hp * hn
                }
            ).map(|(i, _)| CNFVar::pos(i))
    }
}<|MERGE_RESOLUTION|>--- conflicted
+++ resolved
@@ -4,7 +4,6 @@
 use dpll::{Variables, Clauses, VarValue};
 use auto_impl::auto_impl;
 
-<<<<<<< HEAD
 /// A trait to choose the next variable to set during DPLL algorithm.
 /// Often a variable must have a specific boolean value
 /// because otherwise the whole formula would be unsatisfied.
@@ -15,10 +14,8 @@
 /// in order to achieve a fast convergence and thus improve runtime significantly.
 /// This traits abstracts these branching heuristics by allowing them to have a look at the
 /// current variables to suggest a promising literal to be set true.
-/// If all variables are set the heuristics is supposed to return None.
-=======
+/// If all variables are set, the heuristic is supposed to return None.
 #[auto_impl(&, Box)]
->>>>>>> 5c480a9b
 pub trait BranchingStrategy {
     /// Funtion that picks the next variable to be chosen for branching.
     /// Returns the index of the next variable, or None if there is no Variable to be picked
