--- conflicted
+++ resolved
@@ -3,11 +3,7 @@
 use cnf::CNFVar;
 use dpll::{Variables, Clauses, VarValue};
 
-<<<<<<< HEAD
-pub trait BranchingStrategy: Clone + Sized {
-=======
 pub trait BranchingStrategy {
->>>>>>> ce50545d
     /// Funtion that picks the next variable to be chosen for branching.
     /// Returns the index of the next variable, or None if there is no Variable to be picked
     fn pick_branching_variable(&self, variables: &Variables, clauses: &Clauses) -> Option<CNFVar>;
@@ -94,14 +90,7 @@
 
 pub struct JeroslawWang;
 
-<<<<<<< HEAD
-#[derive(Clone)]
-pub struct MOM;
-
-impl BranchingStrategy for MOM {
-=======
 impl BranchingStrategy for JeroslawWang {
->>>>>>> ce50545d
     fn pick_branching_variable(&self, variables: &Variables, clauses: &Clauses) -> Option<CNFVar> {
         let values: Vec<_> = clauses.iter()
             .map(|clause| if clause.satisfied.is_none() {
@@ -139,17 +128,9 @@
     }
 }
 
-<<<<<<< HEAD
-/// A variation of MOM where we measure width counting only active literals
-#[derive(Clone)]
-pub struct ActiveMOM;
-
-impl BranchingStrategy for ActiveMOM {
-=======
 pub struct MOM;
 
 impl BranchingStrategy for MOM {
->>>>>>> ce50545d
     fn pick_branching_variable(&self, variables: &Variables, clauses: &Clauses) -> Option<CNFVar> {
         let min_clause_width = usize::max(2,
             clauses.iter()
