<<<<<<< HEAD
use std::{cell::RefCell, collections::{HashSet, VecDeque}, marker::PhantomData, ops::Not, rc::Rc, hash::BuildHasherDefault, iter::FromIterator};
use crate::{CNFClause, CNFVar, SATSolution, Solver, CNF};
use itertools::Itertools;

type IndexSet<V> = indexmap::IndexSet<V, BuildHasherDefault<rustc_hash::FxHasher>>;
type IndexMap<K, V> = indexmap::IndexMap<K, V, BuildHasherDefault<rustc_hash::FxHasher>>;
=======
use std::{collections::{HashSet, VecDeque}, iter::FromIterator};
use crate::{CNF, CNFClause, CNFVar, SATSolution, Solver};

pub struct CDCLSat;
impl Solver for CDCLSat {
    fn solve(&self, formula: &CNF) -> SATSolution {
        let mut data = DataStructures::new(formula);
        data.watched_literals()
    }
}

>>>>>>> 9fe96326

pub type VariableId = usize;
pub type ClauseId = usize;

#[derive(Debug, Clone, Copy, PartialEq, Eq)]
<<<<<<< HEAD
pub enum AssignmentType {
    Forced(ClauseId),
=======
enum AssignmentType {
    Forced,
>>>>>>> 9fe96326
    Branching,
    Known,
}

#[derive(Debug, Clone)]
struct PrevAssignment {
    literal: CNFVar,
    assignment: Assignment
}

#[derive(Debug, Clone, Copy)]
pub struct Assignment {
    pub sign: bool,
    pub branching_level: usize,
    pub reason: AssignmentType,
}

#[derive(Debug, Clone)]
<<<<<<< HEAD
pub struct Variable {
    pub watched_occ: HashSet<ClauseId>,
    pub assignment: Option<Assignment>,
=======
struct Variable {
    watched_occ: HashSet<ClauseId>,
    assignment: Option<Assignment>,
>>>>>>> 9fe96326
}

fn order_formula(cnf: CNF) -> CNF {
    let mut order_cnf: CNF = CNF {clauses: Vec::new(), num_variables: cnf.num_variables};
    for cnf_clause in cnf.clauses {
        let mut cnf_variables = cnf_clause.vars.clone();
        cnf_variables.sort();
        cnf_variables.dedup();
        order_cnf.clauses.push(CNFClause {vars: cnf_variables});
    }
    order_cnf
}

impl Variable {
    fn new(cnf: &CNF, var_num: usize) -> Variable {
<<<<<<< HEAD
        // default assignment if the variable is not contained in any clause and is empty
        let mut assignment: Option<Assignment> = Some(Assignment {
            sign: false,
            branching_level: 0,
            reason: AssignmentType::Known,
=======
        // defalut assignment if the variable is not contained in any clause and is empty
        let mut assignment: Option<Assignment> = Some(Assignment {
            sign: false,
            branching_level: 0,
            reason: AssignmentType::Forced
>>>>>>> 9fe96326
        });
        // if variable is contained in any clause set it to unassigned first
        cnf.clauses.iter().for_each(|clause| {
            for var in &clause.vars {
                if var_num == var.id {
                    assignment = None;
                }
            }
        });

        Variable {
            watched_occ: cnf.clauses
                .iter()
                .enumerate()
                .filter_map(|(index, clause)| {
                    if clause.vars.first()?.id == var_num {
                        return Some(index);
                    }
                    if clause.vars.last()?.id == var_num {
                        return Some(index);
                    }
                    return None;
                }).collect(),
            assignment 
        }
    }

    fn add_watched_occ(&mut self, index: ClauseId) {
        self.watched_occ.insert(index);
    }
<<<<<<< HEAD
=======

    fn remove_watched_occ(&mut self, index: ClauseId) {
        self.watched_occ.remove(&index);
    }
}

>>>>>>> 9fe96326

    fn remove_watched_occ(&mut self, index: ClauseId) {
        self.watched_occ.remove(&index);
    }
}

#[derive(Debug)]
pub struct Clause {
    literals: Vec<CNFVar>,
    watched_literals: [usize; 2],
}

impl Clause {
    fn new(cnf_clause: &CNFClause) -> Clause {
        // decrement the variables by 1 to get a 0 offset
        let mut cnf_variables = cnf_clause.vars.clone();
        cnf_variables.iter_mut().for_each(|var| var.id -= 1);

        // assign the first and the last literal as watched literals
        let mut watched_literals: [usize; 2] = [0, 0];
        if cnf_variables.len() > 0 {
            watched_literals = [0, cnf_variables.len() - 1];
        }

        Clause {
            literals: cnf_variables,
            watched_literals,
        }
    }

    fn get_watched_lits(&self) -> (CNFVar, CNFVar) {
        (self.literals[self.watched_literals[0]], self.literals[self.watched_literals[1]])
    }
<<<<<<< HEAD
    
    fn get_first_watched(&self) -> CNFVar {
        self.literals[self.watched_literals[0]]
    }

    #[allow(dead_code)]
    fn get_second_watched(&self) -> CNFVar {
        self.literals[self.watched_literals[1]]
    }
=======
>>>>>>> 9fe96326
}

pub type Clauses = Vec<Clause>;
pub type Variables = Vec<Variable>;

<<<<<<< HEAD
=======
type Clauses = Vec<Clause>;
type Variables = Vec<Variable>;

struct DataStructures {
    variables: Vec<Variable>,
    clauses: Vec<Clause>,
    unit_queue: VecDeque<CNFVar>,
    assignment_stack: Vec<PrevAssignment>,
    branching_level: usize
}

impl DataStructures {
    fn new(cnf: &CNF) -> DataStructures {
        let ordered_cnf: CNF = order_formula(cnf.clone());
        DataStructures {
            clauses: ordered_cnf.clauses
                .iter()
                .map(|cnf_clause| Clause::new(cnf_clause))
                .collect(),
            variables: (1..=ordered_cnf.num_variables)
                .map(|index| Variable::new(&ordered_cnf, index))
                .collect(),
            unit_queue: VecDeque::with_capacity(ordered_cnf.num_variables),
            assignment_stack: Vec::with_capacity(ordered_cnf.num_variables),
            branching_level: 0
        }
    }

    fn watched_literals(&mut self) -> SATSolution {
        if !self.inital_unit_propagation() {
            return SATSolution::Unsatisfiable;
        }

        // repeat & choose literal b
        while let Some(literal) = self.pick_branching_variable(&self.variables, &self.clauses)
        {
            // set value b
            let conflict = !(self.set_variable(literal, AssignmentType::Branching)
                // unit propagation
                && self.unit_propagation());

            // If backtracking does not help, formula is unsat.
            if conflict && !self.backtracking() {
                return SATSolution::Unsatisfiable;
            }
        }

        // output assignment
        self.variables
            .iter()
            .map(|x| match x.assignment {
                Some(assign) => assign.sign,
                None => false,
            })
            .collect()
    }

    fn inital_unit_propagation(&mut self) -> bool {
        for clause in &self.clauses {
            if clause.literals.len() > 0 && (clause.watched_literals[0] == clause.watched_literals[1]) {
                if !self.unit_queue.contains(&clause.get_watched_lits().0) {
                    self.unit_queue.push_back(clause.get_watched_lits().0);
                }
            }
        }
        self.unit_propagation()
    }

    fn unit_propagation(&mut self) -> bool {
        while let Some(var) = self.unit_queue.pop_front() {
            if !self.set_variable(var, AssignmentType::Forced) {
                return false
            }
        }
        true
    }

    fn set_variable(&mut self, lit: CNFVar, assign_type: AssignmentType) -> bool {
        //increase branching level
        if assign_type == AssignmentType::Branching {
            self.branching_level += 1;
        }

        // set the variable and remember the assignment
        let assignment = Assignment {
            sign: lit.sign,
            branching_level: self.branching_level,
            reason: assign_type
        };
        self.variables[lit.id].assignment = Some(assignment);
        self.assignment_stack.push(PrevAssignment{
            assignment,
            literal: lit
        });

        if self.variables[lit.id].watched_occ.len() > 0 {
            // when a set literal is also watched find a new literal to be watched
            return self.find_new_watched(lit.id);
        }
        
        true
    }

    fn find_new_watched(&mut self, var_index: usize) -> bool {
        // needs to be cloned before cause watched_occ will change its size while loop is happening 
        // due to removing and adding new occ
        let watched_occ: HashSet<ClauseId> = self.variables[var_index].watched_occ.clone();

        'clauses: for clause_index in watched_occ {
            let watched_literals: (CNFVar, CNFVar) = self.clauses[clause_index].get_watched_lits();

            // index of the watched variable that has been assigned a value
            let mut move_index: usize = 0;
            if watched_literals.1.id == var_index {
                move_index = 1;
            }

            if self.check_watched_lit_satisfied(clause_index) {
                continue 'clauses;
            }

            let mut no_unassign: bool = true;
            // find new literal
            for lit_index in 0..self.clauses[clause_index].literals.len() {
                match self.variables[self.clauses[clause_index].literals[lit_index].id].assignment {
                    // Variable is assigned to a value already
                    Some(assign) => {
                        // check if clause is satisfied
                        if assign.sign == self.clauses[clause_index].literals[lit_index].sign {
                            // clause is satisfied there is no need to find a new literal
                            continue 'clauses;
                        } 
                    },

                    // Variable not assigned yet
                    None => {
                        // unassigned variable found
                        no_unassign = false;

                        if self.change_watched_lists(lit_index, clause_index, move_index, var_index) {
                            continue 'clauses;
                        }
                    }
                }
            }
            if no_unassign {
                // report conflict 
                return false;
            } else {
                // unassigned variable is the other watched literal which means it is a unit variable
                self.enqueue_unit(watched_literals);
            } 
        }
        true
    }

    fn change_watched_lists(&mut self, lit_index: usize, clause_index: usize, move_index: usize, var_index: usize) -> bool {
        let clause: &mut Clause = &mut self.clauses[clause_index];
        let literals: &Vec<CNFVar> = &clause.literals;
        let watched_index: [usize; 2] = clause.watched_literals;


        if lit_index != watched_index[0] && lit_index != watched_index[1] {
            clause.watched_literals[move_index] = lit_index;
            self.variables[literals[lit_index].id].add_watched_occ(clause_index);
            self.variables[var_index].remove_watched_occ(clause_index);
            return true
        }
        false
    }

    /// Method to check if one of the watched literals that has an assinged value also satisfies the 
    /// Clause.
    fn check_watched_lit_satisfied(&self, clause_index: usize) -> bool {
        let watched_index: [usize; 2] = self.clauses[clause_index].watched_literals;
        let literals: &Vec<CNFVar> = &self.clauses[clause_index].literals;

        let first = match self.variables[literals[watched_index[0]].id].assignment {
            Some(assign) => assign.sign == literals[watched_index[0]].sign,
            None => false
        };
        let second = match self.variables[literals[watched_index[1]].id].assignment {
            Some(assign) => assign.sign == literals[watched_index[1]].sign,
            None => false
        };
        first || second
    }

    fn enqueue_unit(&mut self, watched_literals: (CNFVar, CNFVar)) {
        match self.variables[watched_literals.0.id].assignment {
            Some(_) => {
                if !self.unit_queue.contains(&watched_literals.1) {
                    self.unit_queue.push_back(watched_literals.1)
                }
            },
            None => {
                if !self.unit_queue.contains(&watched_literals.0) {
                    self.unit_queue.push_back(watched_literals.0)
                }
            }
        }

    }


    fn backtracking(&mut self) -> bool {
        // clear unit queue cause we are setting state back to last branching
        self.unit_queue.clear();

        while let Some(assign) = self.assignment_stack.pop() {
            self.variables[assign.literal.id].assignment = None;
            if assign.assignment.reason == AssignmentType::Branching {
                self.branching_level -= 1;
                // branch different 
                if self.set_variable(-assign.literal, AssignmentType::Forced) {
                    if self.unit_propagation() == false {
                        return self.backtracking();
                    }
                }
                return true;
            }
        }
        false
    }

    // todo -> Remove this and work with branching variable trait
    fn pick_branching_variable(&self, variables: &Variables, _clauses: &Clauses) -> Option<CNFVar> {
        variables
            .iter()
            .enumerate()
            // Only consider unset variables
            .filter_map(|(i, v)| match v.assignment {
                Some(_) => None,
                None => Some(CNFVar::new(i, true)),
            })
            .next() // Take the first one
    }
}


>>>>>>> 9fe96326

pub trait Update {
    fn on_assign(&mut self, variable: VariableId, clauses: &Clauses, variables: &Variables) {}
    fn on_unassign(&mut self, variable: VariableId, clauses: &Clauses, variables: &Variables) {}
    fn on_learn(&mut self, learned_clause: ClauseId, clauses: &Clauses, variables: &Variables) {}
    fn on_conflict(&mut self, empty_clause: ClauseId, clauses: &Clauses, variables: &Variables) {}
    fn on_deletion(&mut self, deleted_clause: &Clause) {}
}

pub trait Initialisation {
    fn initialise(clauses: &Clauses, variables: &Variables) -> Self where Self: Sized;
}

pub trait BranchingStrategy: Initialisation+Update {
    fn pick_literal(&mut self, clauses: &Clauses, variables: &Variables) -> Option<CNFVar>;
}

pub trait LearningScheme: Initialisation+Update {
    fn find_conflict_clause(&mut self, empty_clause: ClauseId, branching_depth: usize, clauses: &Clauses, variables: &Variables) -> Option<(CNFClause, CNFVar, usize)>;
}

pub trait ClauseDeletionStrategy: Initialisation+Update {
    fn delete_clause(&mut self, clauses: &mut Clauses, variables: &mut Variables);
}


struct ExecutionState<B,L,C>
where B: 'static+BranchingStrategy,
      L: 'static+LearningScheme,
      C: 'static+ClauseDeletionStrategy {

    clauses: Clauses,
    variables: Variables,
    branching_depth: usize,
    assignment_stack: Vec<VariableId>,
    unit_queue: IndexMap<VariableId, (bool, ClauseId)>,

    branching_strategy: Rc<RefCell<B>>,
    learning_scheme: Rc<RefCell<L>>,
    clause_deletion_strategy: Rc<RefCell<C>>,

    updates: Vec<Rc<RefCell<dyn Update>>>,
}

impl<B,L,C> ExecutionState<B,L,C>
where B: BranchingStrategy,
      L: LearningScheme,
      C: ClauseDeletionStrategy {

    fn new(formula: &CNF) -> ExecutionState<B, L, C> {
        // TODO: Avoid cloning
        let ordered_cnf: CNF = order_formula(formula.clone());
        let variables = (1..=ordered_cnf.num_variables)
                .map(|index| Variable::new(&ordered_cnf, index))
                .collect();

        let clauses = ordered_cnf.clauses
                .iter()
                .map(|cnf_clause| Clause::new(cnf_clause))
                .collect(); 

        let unit_queue = IndexMap::with_capacity_and_hasher(formula.num_variables, BuildHasherDefault::default());
        let assignment_stack= Vec::with_capacity(formula.num_variables);

        let branching_strategy = Rc::new(RefCell::new(B::initialise(&clauses, &variables)));
        let learning_scheme = Rc::new(RefCell::new(L::initialise(&clauses, &variables)));
        let clause_deletion_strategy = Rc::new(RefCell::new(C::initialise(&clauses, &variables)));

        ExecutionState {
            clauses,
            variables,
            branching_depth: 0,
            unit_queue,
            assignment_stack,

            updates: vec![
                branching_strategy.clone(),
                learning_scheme.clone(),
                clause_deletion_strategy.clone(),
            ],

            branching_strategy,
            learning_scheme,
            clause_deletion_strategy,
        }
    }

    fn cdcl(mut self) -> SATSolution {
        println!("{:?}", self.variables.iter().map(|v| v.assignment.map(|a| (a.sign,a.branching_level))).collect_vec());
        println!("{:?}\n", self.clauses);

        if self.inital_unit_propagation() {
            return SATSolution::Unsatisfiable;
        }

        while let Some(literal) = { 
            let mut bs = self.branching_strategy.borrow_mut();
            bs.pick_literal(&self.clauses, &self.variables)
        } {
            self.branching_depth += 1;
            // Try to set a variable or receive the conflict clause it was not possible
            if self
                .set_variable(literal, AssignmentType::Branching)
                // If there was no conflict, eliminate unit clauses
                .or(self.unit_propagation())
                // If there was a conflict backtrack; return true if backtracking failed
                .map_or(false, |conflict_clause| {
                    self.backtracking(conflict_clause)
                })
            {
                return SATSolution::Unsatisfiable;
            } else if self.is_satisfied() {
                println!("Exiting");
                break;
            }
        }

        SATSolution::Satisfiable(
            self.variables
                .into_iter()
                .map(|var| var.assignment.map(|a| a.sign).unwrap_or(false))
                .collect_vec(),
        )
    }

    fn set_variable(&mut self, literal: CNFVar, assign_type: AssignmentType) -> Option<ClauseId> {
        println!("{:?}\t{:?}", literal, assign_type);
        // set the variable and remember the assignment
        let assignment = Assignment {
            sign: literal.sign,
            branching_level: self.branching_depth,
            reason: assign_type
        };

        self.variables[literal.id].assignment = Some(assignment);
        println!("{:?}", self.variables.iter().map(|v| v.assignment.map(|a| (a.sign,a.branching_level))).collect_vec());
        self.assignment_stack.push(literal.id);


        if self.variables[literal.id].watched_occ.len() > 0 {
            // when a set literal is also watched find a new literal to be watched
            let x = self.find_new_watched(literal.id);
            println!("{:?}", x);
            return x;
        }
        
        None
    }

    fn unit_propagation(&mut self) -> Option<ClauseId> {
        println!("Unit queue {:?}", self.unit_queue);
        while let Some((id, (sign, reason))) = self.unit_queue.pop() {
            let empty_clause = self.set_variable(CNFVar::new(id, sign), AssignmentType::Forced(reason));
            if empty_clause.is_some() {
                return empty_clause;
            }
        }
        None
    }

    fn inital_unit_propagation(&mut self) -> bool {
        for i in 0..self.clauses.len() {
            if self.clauses[i].literals.len() > 0 
                && self.clauses[i].watched_literals[0] == self.clauses[i].watched_literals[1] {
                let literal = self.clauses[i].get_first_watched();
                if self.add_to_unit_queue(literal, i)
                    || self.unit_propagation().is_some() {
                        return true;
                }
            }
        }
        false
    }

    fn add_to_unit_queue(&mut self, literal: CNFVar, reason: ClauseId) -> bool {
        self.unit_queue.insert(literal.id, (literal.sign, reason))
            .map_or(false, |(sign, _)| sign != literal.sign)
    }

    fn add_clause(&mut self, literals: CNFClause) -> usize {
        let index = self.clauses.len();
        let watched_literals = match literals.len() {
            0 => unreachable!(),
            1 => [0,0],
            _ => [0,1],
        };
        for lit in literals.vars.iter() {
            self.variables[lit.id].add_watched_occ(index);
        }

        let clause = Clause {
            literals: literals.vars,
            watched_literals,
        };

        self.clauses.push(clause);
        index
    }

    fn backtracking(
        &mut self,
        empty_clause: ClauseId,
    ) -> bool {
        println!("Backtracking");
        self.updates.iter()
            .for_each(|up| up.as_ref().borrow_mut().on_conflict(empty_clause, &self.clauses, &self.variables));


        let (conflict_clause, assertion_literal, assertion_level) = match {
            let mut ls = self.learning_scheme.borrow_mut();
            ls.find_conflict_clause(empty_clause, self.branching_depth, &self.clauses, &self.variables)
        } {
            Some((_,_,l)) if l == self.branching_depth => return true,
            Some(t) => t,
            None => return true,
        };
        println!("{:?}", conflict_clause);

        let index = self.add_clause(conflict_clause);
        self.updates.iter()
            .for_each(|up| up.borrow_mut().on_learn(index, &self.clauses, &self.variables));

        while let Some(id) = self.assignment_stack.pop() {
            match self.variables[id].assignment {
                Some(assign) if assign.branching_level > assertion_level => {
                    self.variables[id].assignment = None;
                    self.updates.iter().for_each(|up| up.borrow_mut().on_unassign(id, &self.clauses, &self.variables));
                },
                _ => {
                    self.assignment_stack.push(id);
                    break;
                },
            }
        }

        println!("Assertion level {:?}", assertion_level);
        self.branching_depth = assertion_level;
        self.unit_queue.clear();
        self.unit_queue.insert(assertion_literal.id, (assertion_literal.sign, index));

        self.unit_propagation()
            .map_or(false, |empty_clause| self.backtracking(empty_clause))
    }

   fn find_new_watched(&mut self, var_index: usize) -> Option<ClauseId> {
        // needs to be cloned before cause watched_occ will change its size while loop is happening 
        // due to removing and adding new occ
        let watched_occ: HashSet<ClauseId> = self.variables[var_index].watched_occ.clone();

        'clauses: for clause_index in watched_occ {
            let watched_literals: (CNFVar, CNFVar) = self.clauses[clause_index].get_watched_lits();

            // index of the watched variable that has been assigned a value
            let mut move_index: usize = 0;
            if watched_literals.1.id == var_index {
                move_index = 1;
            }

            if self.check_watched_lit_satisfied(clause_index) {
                continue 'clauses;
            }

            let mut no_unassign: bool = true;
            // find new literal
            for lit_index in 0..self.clauses[clause_index].literals.len() {
                match self.variables[self.clauses[clause_index].literals[lit_index].id].assignment {
                    // Variable is assigned to a value already
                    Some(assign) => {
                        // check if clause is satisfied
                        if assign.sign == self.clauses[clause_index].literals[lit_index].sign {
                            // clause is satisfied there is no need to find a new literal
                            continue 'clauses;
                        } 
                    },

                    // Variable not assigned yet
                    None => {
                        // unassigned variable found
                        no_unassign = false;

                        if self.change_watched_lists(lit_index, clause_index, move_index, var_index) {
                            continue 'clauses;
                        }
                    }
                }
            }

            if no_unassign {
                // report conflict 
                return Some(clause_index);
            } else {
                // unassigned variable is the other watched literal which means it is a unit variable
                let literal = self.variables[watched_literals.0.id].assignment
                    .map_or(watched_literals.0, |_| watched_literals.1);
                println!("Unit {:?}", literal);

                if self.add_to_unit_queue(literal, clause_index) { return Some(clause_index) }
            } 
        }
        None
    }

    fn change_watched_lists(&mut self, lit_index: usize, clause_index: usize, move_index: usize, var_index: usize) -> bool {
        let clause: &mut Clause = &mut self.clauses[clause_index];
        let literals: &Vec<CNFVar> = &clause.literals;
        let watched_index: [usize; 2] = clause.watched_literals;


        if lit_index != watched_index[0] && lit_index != watched_index[1] {
            clause.watched_literals[move_index] = lit_index;
            self.variables[literals[lit_index].id].add_watched_occ(clause_index);
            self.variables[var_index].remove_watched_occ(clause_index);
            return true
        }
        false
    }

    /// Method to check if one of the watched literals that has an assinged value also satisfies the 
    /// Clause.
    fn check_watched_lit_satisfied(&self, clause_index: usize) -> bool {
        let watched_index: [usize; 2] = self.clauses[clause_index].watched_literals;
        let literals: &Vec<CNFVar> = &self.clauses[clause_index].literals;

        let first = match self.variables[literals[watched_index[0]].id].assignment {
            Some(assign) => assign.sign == literals[watched_index[0]].sign,
            None => false
        };
        let second = match self.variables[literals[watched_index[1]].id].assignment {
            Some(assign) => assign.sign == literals[watched_index[1]].sign,
            None => false
        };
        first || second
    }

    fn is_satisfied(&mut self) -> bool {
        self.variables.iter()
            .all(|var| var.assignment.is_some() || var.watched_occ.is_empty())
    }
}


pub struct RelSAT;

impl Initialisation for RelSAT {
    fn initialise(_clauses: &Clauses, _variables: &Variables) -> Self where Self: Sized {
        RelSAT
    }
}
impl Update for RelSAT {}


impl LearningScheme for RelSAT {
    fn find_conflict_clause(&mut self, empty_clause: ClauseId, branching_depth: usize, clauses: &Clauses, variables: &Variables) -> Option<(CNFClause, CNFVar, usize)> {
        // Start with vertices that are connected to the conflict clause
        let mut literal_queue: VecDeque<VariableId> = clauses[empty_clause].literals
            .iter()
            .map(|lit| lit.id)
            .collect();
        let mut visited: HashSet<VariableId> = literal_queue
            .iter()
            .cloned()
            .collect();

        println!("{:?}", literal_queue);

        let mut clause = CNFClause::with_capacity(literal_queue.len());
        let mut assertion_literal = None;
        let mut assertion_level = 0;

        while let Some(id) = literal_queue.pop_front() {
            println!("{:?}", literal_queue);
            let variable = &variables[id];
            match variable.assignment {
                // For each forced literal of current branching_level
                // append connected vertices to literal queue
                Some(Assignment{branching_level, reason: AssignmentType::Forced(reason), ..}) if branching_level == branching_depth => { 
                    for lit in clauses[reason].literals.iter() {
                        if visited.insert(lit.id) {
                            literal_queue.push_back(lit.id);
                        }
                    }
                },
                Some(Assignment{sign, branching_level, ..}) => {
                    let literal = CNFVar::new(id, sign.not());
                    clause.push(literal);
                    if branching_level != branching_depth {
                        assertion_level = std::cmp::max(assertion_level, branching_level);
                    } else {
                        assertion_literal = Some(literal);
                    }
                }
                _ => {},
            }
        }
        println!("{:?}", variables.iter().map(|v| v.assignment.map(|a| (a.sign,a.branching_level))).collect_vec());
        assertion_literal.map(|literal| (clause, literal, assertion_level))
    }
}

pub struct IdentityDeletionStrategy;
impl Initialisation for IdentityDeletionStrategy {
    fn initialise(_clauses: &Clauses, _variables: &Variables) -> Self where Self: Sized { IdentityDeletionStrategy }
}
impl Update for IdentityDeletionStrategy {}
impl ClauseDeletionStrategy for IdentityDeletionStrategy {
    fn delete_clause(&mut self, _clauses: &mut Clauses, _variables: &mut Variables) {}
}


pub struct CDCLSolver<B,L,C>
where B: BranchingStrategy,
      L: LearningScheme,
      C: ClauseDeletionStrategy {

    branching_strategy: PhantomData<B>,
    learning_scheme: PhantomData<L>,
    clause_deletion_strategy: PhantomData<C>,
}

impl<B,L,C> CDCLSolver<B,L,C>
where B: 'static+BranchingStrategy,
      L: 'static+LearningScheme,
      C: 'static+ClauseDeletionStrategy {
    pub fn new() -> CDCLSolver<B,L,C> {
        CDCLSolver {
            branching_strategy: PhantomData,
            learning_scheme: PhantomData,
            clause_deletion_strategy: PhantomData,
        }
    }
}


impl<B,L,C> Solver for CDCLSolver<B,L,C>
where B: 'static+BranchingStrategy,
      L: 'static+LearningScheme,
      C: 'static+ClauseDeletionStrategy {
          fn solve(&self, formula: &CNF) -> SATSolution {
              let execution_state = ExecutionState::<B,L,C>::new(formula);
              execution_state.cdcl()
          }
}<|MERGE_RESOLUTION|>--- conflicted
+++ resolved
@@ -1,35 +1,16 @@
-<<<<<<< HEAD
 use std::{cell::RefCell, collections::{HashSet, VecDeque}, marker::PhantomData, ops::Not, rc::Rc, hash::BuildHasherDefault, iter::FromIterator};
 use crate::{CNFClause, CNFVar, SATSolution, Solver, CNF};
 use itertools::Itertools;
 
 type IndexSet<V> = indexmap::IndexSet<V, BuildHasherDefault<rustc_hash::FxHasher>>;
 type IndexMap<K, V> = indexmap::IndexMap<K, V, BuildHasherDefault<rustc_hash::FxHasher>>;
-=======
-use std::{collections::{HashSet, VecDeque}, iter::FromIterator};
-use crate::{CNF, CNFClause, CNFVar, SATSolution, Solver};
-
-pub struct CDCLSat;
-impl Solver for CDCLSat {
-    fn solve(&self, formula: &CNF) -> SATSolution {
-        let mut data = DataStructures::new(formula);
-        data.watched_literals()
-    }
-}
-
->>>>>>> 9fe96326
 
 pub type VariableId = usize;
 pub type ClauseId = usize;
 
 #[derive(Debug, Clone, Copy, PartialEq, Eq)]
-<<<<<<< HEAD
 pub enum AssignmentType {
     Forced(ClauseId),
-=======
-enum AssignmentType {
-    Forced,
->>>>>>> 9fe96326
     Branching,
     Known,
 }
@@ -48,15 +29,9 @@
 }
 
 #[derive(Debug, Clone)]
-<<<<<<< HEAD
 pub struct Variable {
     pub watched_occ: HashSet<ClauseId>,
     pub assignment: Option<Assignment>,
-=======
-struct Variable {
-    watched_occ: HashSet<ClauseId>,
-    assignment: Option<Assignment>,
->>>>>>> 9fe96326
 }
 
 fn order_formula(cnf: CNF) -> CNF {
@@ -72,19 +47,11 @@
 
 impl Variable {
     fn new(cnf: &CNF, var_num: usize) -> Variable {
-<<<<<<< HEAD
         // default assignment if the variable is not contained in any clause and is empty
         let mut assignment: Option<Assignment> = Some(Assignment {
             sign: false,
             branching_level: 0,
             reason: AssignmentType::Known,
-=======
-        // defalut assignment if the variable is not contained in any clause and is empty
-        let mut assignment: Option<Assignment> = Some(Assignment {
-            sign: false,
-            branching_level: 0,
-            reason: AssignmentType::Forced
->>>>>>> 9fe96326
         });
         // if variable is contained in any clause set it to unassigned first
         cnf.clauses.iter().for_each(|clause| {
@@ -115,15 +82,6 @@
     fn add_watched_occ(&mut self, index: ClauseId) {
         self.watched_occ.insert(index);
     }
-<<<<<<< HEAD
-=======
-
-    fn remove_watched_occ(&mut self, index: ClauseId) {
-        self.watched_occ.remove(&index);
-    }
-}
-
->>>>>>> 9fe96326
 
     fn remove_watched_occ(&mut self, index: ClauseId) {
         self.watched_occ.remove(&index);
@@ -157,8 +115,7 @@
     fn get_watched_lits(&self) -> (CNFVar, CNFVar) {
         (self.literals[self.watched_literals[0]], self.literals[self.watched_literals[1]])
     }
-<<<<<<< HEAD
-    
+
     fn get_first_watched(&self) -> CNFVar {
         self.literals[self.watched_literals[0]]
     }
@@ -167,256 +124,10 @@
     fn get_second_watched(&self) -> CNFVar {
         self.literals[self.watched_literals[1]]
     }
-=======
->>>>>>> 9fe96326
 }
 
 pub type Clauses = Vec<Clause>;
 pub type Variables = Vec<Variable>;
-
-<<<<<<< HEAD
-=======
-type Clauses = Vec<Clause>;
-type Variables = Vec<Variable>;
-
-struct DataStructures {
-    variables: Vec<Variable>,
-    clauses: Vec<Clause>,
-    unit_queue: VecDeque<CNFVar>,
-    assignment_stack: Vec<PrevAssignment>,
-    branching_level: usize
-}
-
-impl DataStructures {
-    fn new(cnf: &CNF) -> DataStructures {
-        let ordered_cnf: CNF = order_formula(cnf.clone());
-        DataStructures {
-            clauses: ordered_cnf.clauses
-                .iter()
-                .map(|cnf_clause| Clause::new(cnf_clause))
-                .collect(),
-            variables: (1..=ordered_cnf.num_variables)
-                .map(|index| Variable::new(&ordered_cnf, index))
-                .collect(),
-            unit_queue: VecDeque::with_capacity(ordered_cnf.num_variables),
-            assignment_stack: Vec::with_capacity(ordered_cnf.num_variables),
-            branching_level: 0
-        }
-    }
-
-    fn watched_literals(&mut self) -> SATSolution {
-        if !self.inital_unit_propagation() {
-            return SATSolution::Unsatisfiable;
-        }
-
-        // repeat & choose literal b
-        while let Some(literal) = self.pick_branching_variable(&self.variables, &self.clauses)
-        {
-            // set value b
-            let conflict = !(self.set_variable(literal, AssignmentType::Branching)
-                // unit propagation
-                && self.unit_propagation());
-
-            // If backtracking does not help, formula is unsat.
-            if conflict && !self.backtracking() {
-                return SATSolution::Unsatisfiable;
-            }
-        }
-
-        // output assignment
-        self.variables
-            .iter()
-            .map(|x| match x.assignment {
-                Some(assign) => assign.sign,
-                None => false,
-            })
-            .collect()
-    }
-
-    fn inital_unit_propagation(&mut self) -> bool {
-        for clause in &self.clauses {
-            if clause.literals.len() > 0 && (clause.watched_literals[0] == clause.watched_literals[1]) {
-                if !self.unit_queue.contains(&clause.get_watched_lits().0) {
-                    self.unit_queue.push_back(clause.get_watched_lits().0);
-                }
-            }
-        }
-        self.unit_propagation()
-    }
-
-    fn unit_propagation(&mut self) -> bool {
-        while let Some(var) = self.unit_queue.pop_front() {
-            if !self.set_variable(var, AssignmentType::Forced) {
-                return false
-            }
-        }
-        true
-    }
-
-    fn set_variable(&mut self, lit: CNFVar, assign_type: AssignmentType) -> bool {
-        //increase branching level
-        if assign_type == AssignmentType::Branching {
-            self.branching_level += 1;
-        }
-
-        // set the variable and remember the assignment
-        let assignment = Assignment {
-            sign: lit.sign,
-            branching_level: self.branching_level,
-            reason: assign_type
-        };
-        self.variables[lit.id].assignment = Some(assignment);
-        self.assignment_stack.push(PrevAssignment{
-            assignment,
-            literal: lit
-        });
-
-        if self.variables[lit.id].watched_occ.len() > 0 {
-            // when a set literal is also watched find a new literal to be watched
-            return self.find_new_watched(lit.id);
-        }
-        
-        true
-    }
-
-    fn find_new_watched(&mut self, var_index: usize) -> bool {
-        // needs to be cloned before cause watched_occ will change its size while loop is happening 
-        // due to removing and adding new occ
-        let watched_occ: HashSet<ClauseId> = self.variables[var_index].watched_occ.clone();
-
-        'clauses: for clause_index in watched_occ {
-            let watched_literals: (CNFVar, CNFVar) = self.clauses[clause_index].get_watched_lits();
-
-            // index of the watched variable that has been assigned a value
-            let mut move_index: usize = 0;
-            if watched_literals.1.id == var_index {
-                move_index = 1;
-            }
-
-            if self.check_watched_lit_satisfied(clause_index) {
-                continue 'clauses;
-            }
-
-            let mut no_unassign: bool = true;
-            // find new literal
-            for lit_index in 0..self.clauses[clause_index].literals.len() {
-                match self.variables[self.clauses[clause_index].literals[lit_index].id].assignment {
-                    // Variable is assigned to a value already
-                    Some(assign) => {
-                        // check if clause is satisfied
-                        if assign.sign == self.clauses[clause_index].literals[lit_index].sign {
-                            // clause is satisfied there is no need to find a new literal
-                            continue 'clauses;
-                        } 
-                    },
-
-                    // Variable not assigned yet
-                    None => {
-                        // unassigned variable found
-                        no_unassign = false;
-
-                        if self.change_watched_lists(lit_index, clause_index, move_index, var_index) {
-                            continue 'clauses;
-                        }
-                    }
-                }
-            }
-            if no_unassign {
-                // report conflict 
-                return false;
-            } else {
-                // unassigned variable is the other watched literal which means it is a unit variable
-                self.enqueue_unit(watched_literals);
-            } 
-        }
-        true
-    }
-
-    fn change_watched_lists(&mut self, lit_index: usize, clause_index: usize, move_index: usize, var_index: usize) -> bool {
-        let clause: &mut Clause = &mut self.clauses[clause_index];
-        let literals: &Vec<CNFVar> = &clause.literals;
-        let watched_index: [usize; 2] = clause.watched_literals;
-
-
-        if lit_index != watched_index[0] && lit_index != watched_index[1] {
-            clause.watched_literals[move_index] = lit_index;
-            self.variables[literals[lit_index].id].add_watched_occ(clause_index);
-            self.variables[var_index].remove_watched_occ(clause_index);
-            return true
-        }
-        false
-    }
-
-    /// Method to check if one of the watched literals that has an assinged value also satisfies the 
-    /// Clause.
-    fn check_watched_lit_satisfied(&self, clause_index: usize) -> bool {
-        let watched_index: [usize; 2] = self.clauses[clause_index].watched_literals;
-        let literals: &Vec<CNFVar> = &self.clauses[clause_index].literals;
-
-        let first = match self.variables[literals[watched_index[0]].id].assignment {
-            Some(assign) => assign.sign == literals[watched_index[0]].sign,
-            None => false
-        };
-        let second = match self.variables[literals[watched_index[1]].id].assignment {
-            Some(assign) => assign.sign == literals[watched_index[1]].sign,
-            None => false
-        };
-        first || second
-    }
-
-    fn enqueue_unit(&mut self, watched_literals: (CNFVar, CNFVar)) {
-        match self.variables[watched_literals.0.id].assignment {
-            Some(_) => {
-                if !self.unit_queue.contains(&watched_literals.1) {
-                    self.unit_queue.push_back(watched_literals.1)
-                }
-            },
-            None => {
-                if !self.unit_queue.contains(&watched_literals.0) {
-                    self.unit_queue.push_back(watched_literals.0)
-                }
-            }
-        }
-
-    }
-
-
-    fn backtracking(&mut self) -> bool {
-        // clear unit queue cause we are setting state back to last branching
-        self.unit_queue.clear();
-
-        while let Some(assign) = self.assignment_stack.pop() {
-            self.variables[assign.literal.id].assignment = None;
-            if assign.assignment.reason == AssignmentType::Branching {
-                self.branching_level -= 1;
-                // branch different 
-                if self.set_variable(-assign.literal, AssignmentType::Forced) {
-                    if self.unit_propagation() == false {
-                        return self.backtracking();
-                    }
-                }
-                return true;
-            }
-        }
-        false
-    }
-
-    // todo -> Remove this and work with branching variable trait
-    fn pick_branching_variable(&self, variables: &Variables, _clauses: &Clauses) -> Option<CNFVar> {
-        variables
-            .iter()
-            .enumerate()
-            // Only consider unset variables
-            .filter_map(|(i, v)| match v.assignment {
-                Some(_) => None,
-                None => Some(CNFVar::new(i, true)),
-            })
-            .next() // Take the first one
-    }
-}
-
-
->>>>>>> 9fe96326
 
 pub trait Update {
     fn on_assign(&mut self, variable: VariableId, clauses: &Clauses, variables: &Variables) {}
