--- conflicted
+++ resolved
@@ -1,12 +1,8 @@
-use std::{cell::RefCell, cmp::Reverse, collections::{HashSet, VecDeque, BinaryHeap}, iter::FromIterator, marker::PhantomData, ops::{Not, Index, IndexMut}, rc::Rc};
+use std::{cell::RefCell, cmp::Reverse, collections::{HashSet, VecDeque, BinaryHeap, HashMap}, iter::FromIterator, marker::PhantomData, ops::{Not, Index, IndexMut}, rc::Rc};
 use crate::{CNFClause, CNFVar, SATSolution, Solver, CNF};
 use itertools::Itertools;
-<<<<<<< HEAD
-use std::{cell::RefCell, collections::{HashSet, HashMap, VecDeque}, marker::PhantomData, ops::Not, rc::Rc};
-=======
 use tinyset::SetUsize;
 use stable_vec::StableVec;
->>>>>>> 31773692
 
 type BuildHasher = std::hash::BuildHasherDefault<rustc_hash::FxHasher>;
 
@@ -157,7 +153,7 @@
         };
 
         self.formula.len() + if let Some(Reverse(index)) = self.used_indices.pop() {
-            self.additional_clauses[index] = clause;
+            self.additional_clauses.insert(index, clause);
             index
         } else {
             self.additional_clauses.push(clause)
@@ -168,6 +164,10 @@
         self.formula.len() + self.additional_clauses.num_elements()
     }
 
+    pub fn len_formula(&self) -> usize {
+        self.formula.len()
+    }
+
     pub fn remove(&mut self, index: usize) -> (CNFVar, CNFVar) {
         let index = index.checked_sub(self.formula.len())
             .expect("Cannot remove clauses from the original formula!");
@@ -183,7 +183,6 @@
 impl Index<ClauseId> for Clauses {
     type Output = Clause;
     fn index(&self, index: ClauseId) -> &Self::Output {
-
         if index < self.formula.len() {
             &self.formula[index]
         } else {
@@ -211,7 +210,6 @@
 
 
 
-
 pub type Variables = Vec<Variable>;
 
 pub trait Update {
@@ -235,13 +233,8 @@
     fn find_conflict_clause(&mut self, empty_clause: ClauseId, branching_depth: usize, clauses: &Clauses, variables: &Variables) -> Option<(CNFClause, CNFVar, usize)>;
 }
 
-<<<<<<< HEAD
-trait ClauseDeletionStrategy: Initialisation+Update {
-    fn delete_clause(&mut self, clauses: &mut Clauses, variables: &mut Variables) -> Vec<ClauseId>;
-=======
 pub trait ClauseDeletionStrategy: Initialisation+Update {
-    fn delete_clause(&mut self, clauses: &mut Clauses, variables: &mut Variables);
->>>>>>> 31773692
+    fn delete_clause(&mut self, clauses: &Clauses, variables: &Variables) -> Vec<ClauseId>;
 }
 
 
@@ -326,6 +319,16 @@
                     self.backtracking(conflict_clause)
                 })
             { return SATSolution::Unsatisfiable; }
+
+            let to_delete = self.clause_deletion_strategy.borrow_mut()
+                .delete_clause(&self.clauses, &self.variables);
+
+            for clause in to_delete {
+                let w = self.clauses.remove(clause);
+
+                self.variables[w.0.id].remove_watched_occ(clause);
+                self.variables[w.1.id].remove_watched_occ(clause);
+            }
         }
 
         SATSolution::Satisfiable(
@@ -401,8 +404,10 @@
         &mut self,
         empty_clause: ClauseId,
     ) -> bool {
-        self.updates.iter()
-            .for_each(|up| up.borrow_mut().on_conflict(empty_clause, &self.clauses, &self.variables));
+        if empty_clause >= self.clauses.len_formula() {
+            self.updates.iter()
+                .for_each(|up| up.borrow_mut().on_conflict(empty_clause, &self.clauses, &self.variables));
+        }
 
 
         let (conflict_clause, assertion_literal, assertion_level) = match {
@@ -592,7 +597,7 @@
 }
 impl Update for IdentityDeletionStrategy {}
 impl ClauseDeletionStrategy for IdentityDeletionStrategy {
-    fn delete_clause(&mut self, _clauses: &mut Clauses, _variables: &mut Variables) {}
+    fn delete_clause(&mut self, _clauses: &Clauses, _variables: &Variables) -> Vec<ClauseId> { Vec::new() }
 }
 
 
@@ -619,56 +624,6 @@
     }
 }
 
-
-<<<<<<< HEAD
-struct BerkMin {
-    activity: HashMap<ClauseId, usize>,
-    threshold: usize,
-}
-
-impl Initialisation for BerkMin {
-    fn initialise(_clauses: &Clauses, _variables: &Variables) -> Self where Self: Sized {
-        BerkMin {
-            activity: HashMap::new(),
-            threshold: 60,
-        }
-    }
-}
-
-impl Update for BerkMin {
-    fn on_learn(&mut self, _learned_clause: &Clause, _clauses: &Clauses, _variables: &Variables) {
-        self.activity.entry(self.activity.len()).or_insert(0);
-    }
-
-    fn on_conflict(&mut self, empty_clause: ClauseId, _clauses: &Clauses, _variables: &Variables) {
-        self.activity.entry(empty_clause).and_modify(|x| *x += 1).or_insert(1);
-    }
-}
-
-impl ClauseDeletionStrategy for BerkMin {
-    fn delete_clause(&mut self, clauses: &mut Clauses, _variables: &mut Variables) -> Vec<ClauseId> {
-        let young = &clauses[0..&clauses.len() / 16];
-        let old = &clauses[&clauses.len() / 16..clauses.len()];
-
-        let (young_out, young_in) : (Vec<(usize, &Clause)>, Vec<(usize, &Clause)>) = young
-            .iter()
-            .enumerate()
-            .partition(|(i, c)| c.literals.len() > 42 && self.activity[i] < 7);
-        let (old_out, old_in) : (Vec<(usize, &Clause)>, Vec<(usize, &Clause)>) = old
-            .iter()
-            .enumerate()
-            .partition(|(i, c)| c.literals.len() > 8 && self.activity[i] < self.threshold);
-
-        self.threshold += 1;
-
-        self.activity = old_in.iter().chain(young_in.iter())
-            .enumerate()
-            .map(|(new_i, (i, _))| (new_i, self.activity[i]))
-            .collect();
-
-        old_out.iter().chain(young_out.iter()).map(|(i, _)| *i).collect()
-    }
-=======
 impl<B,L,C> Solver for CDCLSolver<B,L,C>
 where B: 'static+BranchingStrategy,
       L: 'static+LearningScheme,
@@ -677,5 +632,57 @@
               let execution_state = ExecutionState::<B,L,C>::new(formula);
               execution_state.cdcl()
           }
->>>>>>> 31773692
+}
+
+
+pub struct BerkMin {
+    activity: HashMap<ClauseId, usize, BuildHasher>,
+    insertion_order: VecDeque<ClauseId>,
+    threshold: usize,
+}
+
+impl Initialisation for BerkMin {
+    fn initialise(_clauses: &Clauses, _variables: &Variables) -> Self where Self: Sized {
+        BerkMin {
+            activity: HashMap::default(),
+            insertion_order: VecDeque::new(),
+            threshold: 60,
+        }
+    }
+}
+
+impl Update for BerkMin {
+    fn on_learn(&mut self, learned_clause: ClauseId, _clauses: &Clauses, _variables: &Variables) {
+        self.insertion_order.push_back(learned_clause);
+        self.activity.insert(learned_clause, 0);
+    }
+
+    fn on_conflict(&mut self, empty_clause: ClauseId, _clauses: &Clauses, _variables: &Variables) {
+        *self.activity.get_mut(&empty_clause)
+            .expect("Empty clause was not registered!") +=1;
+    }
+}
+
+impl ClauseDeletionStrategy for BerkMin {
+    fn delete_clause(&mut self, clauses: &Clauses, variables: &Variables) -> Vec<ClauseId> {
+        let pct = clauses.len() / 16;
+        let unassigned = self.insertion_order.iter()
+            .cloned()
+            .filter(|c| {
+                clauses[*c].watched_literals.iter().all(|i| { variables[clauses[*c].literals[*i].id].assignment.is_none() })
+            });
+
+        let young = unassigned.clone().take(pct);
+        let old = unassigned.skip(pct);
+        
+        let to_be_deleted: SetUsize= young.filter(|id| 42 < clauses[*id].literals.len() && self.activity[id] < 7)
+            .chain(old.filter(|id| 8 < clauses[*id].literals.len() && self.activity[id] < self.threshold)).collect();
+
+        self.activity.retain(|k,_| !to_be_deleted.contains(*k));
+        self.insertion_order.retain(|k| !to_be_deleted.contains(*k));
+
+        self.threshold += 1;
+
+        to_be_deleted.into_iter().collect_vec()
+    }
 }