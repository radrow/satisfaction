--- conflicted
+++ resolved
@@ -1,18 +1,11 @@
-<<<<<<< HEAD
 use std::{cell::RefCell, cmp::Reverse, collections::{HashSet, VecDeque, BinaryHeap, HashMap}, iter::FromIterator, marker::PhantomData, ops::{Not, Index, IndexMut}, rc::Rc};
-=======
-use std::{cell::RefCell, cmp::Reverse, collections::{BinaryHeap, HashMap, HashSet, VecDeque}, iter::FromIterator, marker::PhantomData, ops::{Not, Index, IndexMut}, rc::Rc};
->>>>>>> 73e3154a
 use crate::{CNFClause, CNFVar, SATSolution, Solver, CNF};
 use itertools::Itertools;
 use tinyset::SetUsize;
 use stable_vec::StableVec;
-<<<<<<< HEAD
 use crate::solvers::{InterruptibleSolver, FlagWaiter};
 use std::sync::{Arc, atomic::{AtomicBool, Ordering}};
-=======
 use priority_queue::PriorityQueue;
->>>>>>> 73e3154a
 
 type BuildHasher = std::hash::BuildHasherDefault<rustc_hash::FxHasher>;
 
@@ -223,10 +216,6 @@
 }
 
 
-<<<<<<< HEAD
-
-=======
->>>>>>> 73e3154a
 pub type Variables = Vec<Variable>;
 
 pub trait Update {
@@ -699,7 +688,6 @@
           }
 }
 
-<<<<<<< HEAD
 #[async_trait]
 impl<B,L,C> InterruptibleSolver for CDCLSolver<B,L,C>
 where B: 'static+Send+Sync+BranchingStrategy,
@@ -763,7 +751,9 @@
         self.threshold += 1;
 
         to_be_deleted.into_iter().collect_vec()
-=======
+    }
+}
+
 pub struct VSIDS {
     resort_period: usize,
     branchings: usize,
@@ -860,6 +850,5 @@
             }
         }
         None
->>>>>>> 73e3154a
     }
 }