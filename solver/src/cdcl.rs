use std::{cell::RefCell, cmp::Reverse, collections::{HashSet, VecDeque, BinaryHeap, HashMap}, iter::FromIterator, marker::PhantomData, ops::{Not, Index, IndexMut}, rc::Rc};
use crate::{CNFClause, CNFVar, SATSolution, Solver, CNF};
use itertools::Itertools;
use tinyset::SetUsize;
use stable_vec::StableVec;
use crate::solvers::{InterruptibleSolver, FlagWaiter};
use std::sync::{Arc, atomic::{AtomicBool, Ordering}};
use priority_queue::PriorityQueue;

type BuildHasher = std::hash::BuildHasherDefault<rustc_hash::FxHasher>;

#[allow(dead_code)]
type IndexSet<V> = indexmap::IndexSet<V, BuildHasher>;
type IndexMap<K, V> = indexmap::IndexMap<K, V, BuildHasher>;

pub type VariableId = usize;
pub type ClauseId = usize;

#[derive(Debug, Clone, Copy, PartialEq, Eq)]
pub enum AssignmentType {
    Forced(ClauseId),
    Branching,
    Known,
}

#[derive(Debug, Clone, Copy)]
pub struct Assignment {
    pub sign: bool,
    pub branching_level: usize,
    pub reason: AssignmentType,
}

#[derive(Debug, Clone)]
pub struct Variable {
    pub watched_occ: HashSet<ClauseId>,
    pub assignment: Option<Assignment>,
}

fn order_formula(cnf: CNF) -> CNF {
    let mut order_cnf: CNF = CNF {clauses: Vec::new(), num_variables: cnf.num_variables};
    for cnf_clause in cnf.clauses {
        let mut cnf_variables = cnf_clause.vars.clone();
        cnf_variables.sort();
        cnf_variables.dedup();
        order_cnf.clauses.push(CNFClause {vars: cnf_variables});
    }
    order_cnf
}

impl Variable {
    fn new(cnf: &CNF, var_num: usize) -> Variable {
        // default assignment if the variable is not contained in any clause and is empty
        let mut assignment: Option<Assignment> = Some(Assignment {
            sign: false,
            branching_level: 0,
            reason: AssignmentType::Known,
        });
        // if variable is contained in any clause set it to unassigned first
        cnf.clauses.iter().for_each(|clause| {
            for var in &clause.vars {
                if var_num == var.id {
                    assignment = None;
                }
            }
        });

        Variable {
            watched_occ: cnf.clauses
                .iter()
                .enumerate()
                .filter_map(|(index, clause)| {
                    if clause.vars.first()?.id == var_num {
                        return Some(index);
                    }
                    if clause.vars.last()?.id == var_num {
                        return Some(index);
                    }
                    return None;
                }).collect(),
            assignment 
        }
    }

    fn add_watched_occ(&mut self, index: ClauseId) {
        self.watched_occ.insert(index);
    }

    fn remove_watched_occ(&mut self, index: ClauseId) {
        self.watched_occ.remove(&index);
    }
}

#[derive(Debug)]
pub struct Clause {
    literals: Vec<CNFVar>,
    watched_literals: [usize; 2],
}

impl Clause {
    fn new(cnf_clause: &CNFClause) -> Clause {
        // decrement the variables by 1 to get a 0 offset
        let mut cnf_variables = cnf_clause.vars.clone();
        cnf_variables.iter_mut().for_each(|var| var.id -= 1);

        // assign the first and the last literal as watched literals
        let mut watched_literals: [usize; 2] = [0, 0];
        if cnf_variables.len() > 0 {
            watched_literals = [0, cnf_variables.len() - 1];
        }

        Clause {
            literals: cnf_variables,
            watched_literals,
        }
    }

    fn get_watched_lits(&self) -> (CNFVar, CNFVar) {
        (self.literals[self.watched_literals[0]], self.literals[self.watched_literals[1]])
    }

    fn get_first_watched(&self) -> CNFVar {
        self.literals[self.watched_literals[0]]
    }

    #[allow(dead_code)]
    fn get_second_watched(&self) -> CNFVar {
        self.literals[self.watched_literals[1]]
    }
}

pub struct Clauses {
    formula: Vec<Clause>,
    additional_clauses: StableVec<Clause>,
    used_indices: BinaryHeap<Reverse<usize>>,
}

impl Clauses {
    pub fn new(formula: Vec<Clause>) -> Clauses {
        Clauses {
            formula,
            additional_clauses: StableVec::new(),
            used_indices: BinaryHeap::new(),
        }
    }

    /// Expects that the first literal in clause is free.
    pub fn push(&mut self, clause: CNFClause) -> usize {
        let mut watched_literals: [usize; 2] = [0, 0];
        if clause.len() > 0 {
            watched_literals = [0, clause.len() - 1];
        }

        let clause = Clause {
            literals: clause.vars,
            watched_literals,
        };

        self.formula.len() + if let Some(Reverse(index)) = self.used_indices.pop() {
            self.additional_clauses.insert(index, clause);
            index
        } else {
            self.additional_clauses.push(clause)
        }
    }

    pub fn len(&self) -> usize {
        self.formula.len() + self.additional_clauses.num_elements()
    }

    pub fn len_formula(&self) -> usize {
        self.formula.len()
    }

    pub fn remove(&mut self, index: usize) -> (CNFVar, CNFVar) {
        let index = index.checked_sub(self.formula.len())
            .expect("Cannot remove clauses from the original formula!");

        self.used_indices.push(Reverse(index));

        self.additional_clauses.remove(index)
            .expect("Clause to delete was already deleted!")
            .get_watched_lits()
    }

    pub fn iter(&self) -> impl std::iter::Iterator<Item=&Clause> {
        self.formula.iter().chain(self.additional_clauses.values())
    }
}

impl Index<ClauseId> for Clauses {
    type Output = Clause;
    fn index(&self, index: ClauseId) -> &Self::Output {
        if index < self.formula.len() {
            &self.formula[index]
        } else {
            &self.additional_clauses[index-self.formula.len()]
        }
    }
}

impl IndexMut<ClauseId> for Clauses {
    fn index_mut(&mut self, index: ClauseId) -> &mut Self::Output {
        if index < self.formula.len() {
            &mut self.formula[index]
        } else {
            let l = self.formula.len();
            &mut self.additional_clauses[index-l]
        }
    }
}

impl FromIterator<Clause> for Clauses {
    fn from_iter<T: IntoIterator<Item=Clause>>(iter: T) -> Self {
        Clauses::new(iter.into_iter().collect())
    }
}


pub type Variables = Vec<Variable>;

pub trait Update {
    fn on_assign(&mut self, variable: VariableId, clauses: &Clauses, variables: &Variables) {}
    fn on_unassign(&mut self, literal: CNFVar, clauses: &Clauses, variables: &Variables) {}
    fn on_learn(&mut self, learned_clause: ClauseId, clauses: &Clauses, variables: &Variables) {}
    fn on_conflict(&mut self, empty_clause: ClauseId, clauses: &Clauses, variables: &Variables) {}
    fn on_deletion(&mut self, deleted_clause: &Clause) {}
}

pub trait Initialisation {
    fn initialise(clauses: &Clauses, variables: &Variables) -> Self where Self: Sized;
}

pub trait BranchingStrategy: Initialisation+Update {
    fn pick_literal(&mut self, clauses: &Clauses, variables: &Variables) -> Option<CNFVar>;
}

pub trait LearningScheme: Initialisation+Update {
    /// Finds the a cut in the implication graph.
    fn find_conflict_clause(&mut self, empty_clause: ClauseId, branching_depth: usize, clauses: &Clauses, variables: &Variables) -> Option<(CNFClause, CNFVar, usize)>;
}

pub trait ClauseDeletionStrategy: Initialisation+Update {
    fn delete_clause(&mut self, clauses: &Clauses, variables: &Variables) -> Vec<ClauseId>;
}


<<<<<<< HEAD
struct ExecutionState<B,L,C> {
=======
struct ExecutionState<B,L,C,R>
where B: 'static+BranchingStrategy,
      L: 'static+LearningScheme,
      C: 'static+ClauseDeletionStrategy,
      R: 'static+RestartPolicy {

>>>>>>> 7c449527
    clauses: Clauses,
    variables: Variables,
    branching_depth: usize,
    assignment_stack: Vec<VariableId>,
    unit_queue: IndexMap<VariableId, (bool, ClauseId)>,

    branching_strategy: Rc<RefCell<B>>,
    learning_scheme: Rc<RefCell<L>>,
    clause_deletion_strategy: Rc<RefCell<C>>,
    restart_policy: Rc<RefCell<R>>,

    updates: Vec<Rc<RefCell<dyn Update>>>,
}

<<<<<<< HEAD
unsafe impl<B,L,C> Sync for ExecutionState<B,L,C> {}
unsafe impl<B,L,C> Send for ExecutionState<B,L,C> {}

impl<B,L,C> ExecutionState<B,L,C>
where B: 'static+BranchingStrategy,
      L: 'static+LearningScheme,
      C: 'static+ClauseDeletionStrategy {
=======
impl<B,L,C,R> ExecutionState<B,L,C,R>
where B: BranchingStrategy,
      L: LearningScheme,
      C: ClauseDeletionStrategy,
      R: RestartPolicy {
>>>>>>> 7c449527

    fn new(formula: &CNF) -> ExecutionState<B, L, C, R> {
        // TODO: Avoid cloning
        let ordered_cnf: CNF = order_formula(formula.clone());
        let variables = (1..=ordered_cnf.num_variables)
                .map(|index| Variable::new(&ordered_cnf, index))
                .collect();

        let clauses = ordered_cnf.clauses
                .iter()
                .map(|cnf_clause| Clause::new(cnf_clause))
                .collect(); 

        let unit_queue = IndexMap::with_capacity_and_hasher(formula.num_variables, BuildHasher::default());
        let assignment_stack= Vec::with_capacity(formula.num_variables);

        let branching_strategy = Rc::new(RefCell::new(B::initialise(&clauses, &variables)));
        let learning_scheme = Rc::new(RefCell::new(L::initialise(&clauses, &variables)));
        let clause_deletion_strategy = Rc::new(RefCell::new(C::initialise(&clauses, &variables)));
        let restart_policy = Rc::new(RefCell::new(R::initialise(&clauses, &variables)));

        ExecutionState {
            clauses,
            variables,
            branching_depth: 0,
            unit_queue,
            assignment_stack,

            updates: vec![
                branching_strategy.clone(),
                learning_scheme.clone(),
                clause_deletion_strategy.clone(),
                restart_policy.clone(),
            ],

            branching_strategy,
            learning_scheme,
            clause_deletion_strategy,
            restart_policy,
        }
    }

    fn cdcl(mut self) -> SATSolution {
        if self.inital_unit_propagation() {
            return SATSolution::Unsatisfiable;
        }

        while let Some(literal) = {
            let mut bs = self.branching_strategy.borrow_mut();
            bs.pick_literal(&self.clauses, &self.variables)
        } {
            self.branching_depth += 1;
            // Try to set a variable or receive the conflict clause it was not possible
            if self
                .set_variable(literal, AssignmentType::Branching)
                // If there was no conflict, eliminate unit clauses
                .or(self.unit_propagation())
                // If there was a conflict backtrack; return true if backtracking failed
                .filter(|_| {
                    let should_restart = self.restart_policy
                        .borrow_mut()
                        .restart();
                    if should_restart { self.restart() }
                    !should_restart
                })
                .map_or(false, |conflict_clause| {
                    self.backtracking(conflict_clause)
                })
            { return SATSolution::Unsatisfiable; }

<<<<<<< HEAD
            let to_delete = self.clause_deletion_strategy.borrow_mut()
                .delete_clause(&self.clauses, &self.variables);

            for clause in to_delete {
                let w = self.clauses.remove(clause);

                self.variables[w.0.id].remove_watched_occ(clause);
                self.variables[w.1.id].remove_watched_occ(clause);
            }
        }

        SATSolution::Satisfiable(
            self.variables
                .into_iter()
                .map(|var| var.assignment.map(|a| a.sign).unwrap_or(false))
                .collect_vec(),
        )
    }

    fn interruptible_cdcl(mut self, flag: Arc<AtomicBool>) -> SATSolution {
        if self.inital_unit_propagation() {
            flag.store(true, Ordering::Relaxed);
            return SATSolution::Unsatisfiable;
        }

        while let Some(literal) = { 
            let mut bs = self.branching_strategy.borrow_mut();
            bs.pick_literal(&self.clauses, &self.variables)
        } {
            self.branching_depth += 1;
            // Try to set a variable or receive the conflict clause it was not possible
            if self
                .set_variable(literal, AssignmentType::Branching)
                // If there was no conflict, eliminate unit clauses
                .or(self.unit_propagation())
                // If there was a conflict backtrack; return true if backtracking failed
                .map_or(false, |conflict_clause| {
                    self.backtracking(conflict_clause)
                }) { 
                    flag.store(true, Ordering::Relaxed);
                    return SATSolution::Unsatisfiable;
            }

            if !flag.load(Ordering::Relaxed) { return SATSolution::Unknown }

            let to_delete = self.clause_deletion_strategy.borrow_mut()
                .delete_clause(&self.clauses, &self.variables);

            for clause in to_delete {
                let w = self.clauses.remove(clause);

                self.variables[w.0.id].remove_watched_occ(clause);
                self.variables[w.1.id].remove_watched_occ(clause);
            }
=======

>>>>>>> 7c449527
        }

        flag.store(true, Ordering::Relaxed);

        SATSolution::Satisfiable(
            self.variables
                .into_iter()
                .map(|var| var.assignment.map(|a| a.sign).unwrap_or(false))
                .collect_vec(),
        )
    }

    fn restart(&mut self) {
        self.branching_depth = 0;
        self.unit_queue.clear();
        while let Some(id) = self.assignment_stack.pop() {
            self.variables[id].assignment = None;
            self.updates.iter().for_each(|up| up.borrow_mut().on_unassign(id, &self.clauses, &self.variables));
        }
    }

    fn set_variable(&mut self, literal: CNFVar, assign_type: AssignmentType) -> Option<ClauseId> {
        // set the variable and remember the assignment
        println!("Set {:?}\t{:?}", literal, assign_type);
        let assignment = Assignment {
            sign: literal.sign,
            branching_level: self.branching_depth,
            reason: assign_type
        };

        self.variables[literal.id].assignment = Some(assignment);
        self.assignment_stack.push(literal.id);


        if self.variables[literal.id].watched_occ.len() > 0 {
            // when a set literal is also watched find a new literal to be watched
            return self.find_new_watched(literal.id);
        }
        
        None
    }

    fn unit_propagation(&mut self) -> Option<ClauseId> {
        while let Some((id, (sign, reason))) = self.unit_queue.pop() {
            let empty_clause = self.set_variable(CNFVar::new(id, sign), AssignmentType::Forced(reason));
            if empty_clause.is_some() {
                return empty_clause;
            }
        }
        None
    }

    fn inital_unit_propagation(&mut self) -> bool {
        for i in 0..self.clauses.len() {
            if self.clauses[i].literals.len() > 0 
                && self.clauses[i].watched_literals[0] == self.clauses[i].watched_literals[1] {
                let literal = self.clauses[i].get_first_watched();
                if self.add_to_unit_queue(literal, i)
                    || self.unit_propagation().is_some() {
                        return true;
                }
            }
        }
        false
    }

    fn add_to_unit_queue(&mut self, literal: CNFVar, reason: ClauseId) -> bool {
        self.unit_queue.insert(literal.id, (literal.sign, reason))
            .map_or(false, |(sign, _)| sign != literal.sign)
    }

    fn add_clause(&mut self, literals: CNFClause) -> usize {
        let unit = literals.len() == 1;
        let index = self.clauses.push(literals);

        self.variables[self.clauses[index].get_first_watched().id].add_watched_occ(index);
        if !unit {
            self.variables[self.clauses[index].get_second_watched().id].add_watched_occ(index);
        }

        index
    }

    fn backtracking(
        &mut self,
        empty_clause: ClauseId,
    ) -> bool {
<<<<<<< HEAD
        if empty_clause >= self.clauses.len_formula() {
            self.updates.iter()
                .for_each(|up| up.borrow_mut().on_conflict(empty_clause, &self.clauses, &self.variables));
        }
=======
        println!("Backtracking {:?}", empty_clause);
        self.updates.iter()
            .for_each(|up| up.borrow_mut().on_conflict(empty_clause, &self.clauses, &self.variables));
>>>>>>> 7c449527


        let (conflict_clause, assertion_literal, assertion_level) = match {
            let mut ls = self.learning_scheme.borrow_mut();
            ls.find_conflict_clause(empty_clause, self.branching_depth, &self.clauses, &self.variables)
        } {
            Some(t) => t,
            None => return true,
        };

        let index = self.add_clause(conflict_clause);
        self.updates.iter()
            .for_each(|up| up.borrow_mut().on_learn(index, &self.clauses, &self.variables));

        while let Some(id) = self.assignment_stack.pop() {
            match self.variables[id].assignment {
                Some(assign) if assign.branching_level > assertion_level => {
                    let literal = self.variables[id].assignment.take()
                        .map(|assign| CNFVar::new(id, assign.sign))
                        .unwrap();
                    self.updates.iter().for_each(|up| up.borrow_mut().on_unassign(literal, &self.clauses, &self.variables));
                },
                _ => {
                    self.assignment_stack.push(id);
                    break;
                },
            }
        }

        self.branching_depth = assertion_level;
        self.unit_queue.clear();
        self.unit_queue.insert(assertion_literal.id, (assertion_literal.sign, index));

        self.unit_propagation()
            .map_or(false, |empty_clause| self.backtracking(empty_clause))
    }

   fn find_new_watched(&mut self, var_index: usize) -> Option<ClauseId> {
        // needs to be cloned before cause watched_occ will change its size while loop is happening 
        // due to removing and adding new occ
        let watched_occ: HashSet<ClauseId> = self.variables[var_index].watched_occ.clone();

        'clauses: for clause_index in watched_occ {
            let watched_literals: (CNFVar, CNFVar) = self.clauses[clause_index].get_watched_lits();

            // index of the watched variable that has been assigned a value
            let mut move_index: usize = 0;
            if watched_literals.1.id == var_index {
                move_index = 1;
            }

            if self.check_watched_lit_satisfied(clause_index) {
                continue 'clauses;
            }

            let mut no_unassign: bool = true;
            // find new literal
            for lit_index in 0..self.clauses[clause_index].literals.len() {
                match self.variables[self.clauses[clause_index].literals[lit_index].id].assignment {
                    // Variable is assigned to a value already
                    Some(assign) => {
                        // check if clause is satisfied
                        if assign.sign == self.clauses[clause_index].literals[lit_index].sign {
                            // clause is satisfied there is no need to find a new literal
                            continue 'clauses;
                        } 
                    },

                    // Variable not assigned yet
                    None => {
                        // unassigned variable found
                        no_unassign = false;

                        if self.change_watched_lists(lit_index, clause_index, move_index, var_index) {
                            continue 'clauses;
                        }
                    }
                }
            }

            if no_unassign {
                // report conflict 
                return Some(clause_index);
            } else {
                // unassigned variable is the other watched literal which means it is a unit variable
                let literal = self.variables[watched_literals.0.id].assignment
                    .map_or(watched_literals.0, |_| watched_literals.1);

                if self.add_to_unit_queue(literal, clause_index) { return Some(clause_index) }
            } 
        }
        None
    }

    fn change_watched_lists(&mut self, lit_index: usize, clause_index: usize, move_index: usize, var_index: usize) -> bool {
        let clause: &mut Clause = &mut self.clauses[clause_index];
        let literals: &Vec<CNFVar> = &clause.literals;
        let watched_index: [usize; 2] = clause.watched_literals;


        if lit_index != watched_index[0] && lit_index != watched_index[1] {
            clause.watched_literals[move_index] = lit_index;
            self.variables[literals[lit_index].id].add_watched_occ(clause_index);
            self.variables[var_index].remove_watched_occ(clause_index);
            return true
        }
        false
    }

    /// Method to check if one of the watched literals that has an assinged value also satisfies the 
    /// Clause.
    fn check_watched_lit_satisfied(&self, clause_index: usize) -> bool {
        let watched_index: [usize; 2] = self.clauses[clause_index].watched_literals;
        let literals: &Vec<CNFVar> = &self.clauses[clause_index].literals;

        let first = match self.variables[literals[watched_index[0]].id].assignment {
            Some(assign) => assign.sign == literals[watched_index[0]].sign,
            None => false
        };
        let second = match self.variables[literals[watched_index[1]].id].assignment {
            Some(assign) => assign.sign == literals[watched_index[1]].sign,
            None => false
        };
        first || second
    }
}


pub struct RelSAT;

impl Initialisation for RelSAT {
    fn initialise(_clauses: &Clauses, _variables: &Variables) -> Self where Self: Sized {
        RelSAT
    }
}
impl Update for RelSAT {}


impl LearningScheme for RelSAT {
    fn find_conflict_clause(&mut self, empty_clause: ClauseId, branching_depth: usize, clauses: &Clauses, variables: &Variables) -> Option<(CNFClause, CNFVar, usize)> {
        // Start with vertices that are connected to the conflict clause
        let mut literal_queue: VecDeque<VariableId> = clauses[empty_clause].literals
            .iter()
            .map(|lit| lit.id)
            .collect();
        let mut visited: SetUsize = literal_queue
            .iter()
            .cloned()
            .collect();


        let mut clause = CNFClause::with_capacity(literal_queue.len());
        let mut assertion_literal = None;
        let mut assertion_level = 0;

        while let Some(id) = literal_queue.pop_front() {
            let variable = &variables[id];
            match variable.assignment {
                // For each forced literal of current branching_level
                // append connected vertices to literal queue
                Some(Assignment{branching_level, reason: AssignmentType::Forced(reason), ..}) if branching_level == branching_depth => { 
                    for lit in clauses[reason].literals.iter() {
                        if visited.insert(lit.id) {
                            literal_queue.push_back(lit.id);
                        }
                    }
                },
                Some(Assignment{sign, branching_level, ..}) => {
                    let literal = CNFVar::new(id, sign.not());
                    clause.push(literal);
                    if branching_level != branching_depth {
                        assertion_level = std::cmp::max(assertion_level, branching_level);
                    } else {
                        let last_index = clause.len()-1;
                        clause.vars.swap(0, last_index);
                        assertion_literal = Some(literal);
                    }
                }
                _ => {},
            }
        }
        assertion_literal.map(|literal| (clause, literal, assertion_level))
    }
}

pub struct IdentityDeletionStrategy;
impl Initialisation for IdentityDeletionStrategy {
    fn initialise(_clauses: &Clauses, _variables: &Variables) -> Self where Self: Sized { IdentityDeletionStrategy }
}
impl Update for IdentityDeletionStrategy {}
impl ClauseDeletionStrategy for IdentityDeletionStrategy {
    fn delete_clause(&mut self, _clauses: &Clauses, _variables: &Variables) -> Vec<ClauseId> { Vec::new() }
}


pub struct CDCLSolver<B,L,C,R>
where B: BranchingStrategy,
      L: LearningScheme,
      C: ClauseDeletionStrategy,
      R: 'static+RestartPolicy {

    branching_strategy: PhantomData<B>,
    learning_scheme: PhantomData<L>,
    clause_deletion_strategy: PhantomData<C>,
    restart_policy: PhantomData<R>,
}

impl<B,L,C,R> CDCLSolver<B,L,C,R>
where B: 'static+BranchingStrategy,
      L: 'static+LearningScheme,
      C: 'static+ClauseDeletionStrategy,
      R: 'static+RestartPolicy {
    pub fn new() -> CDCLSolver<B,L,C,R> {
        CDCLSolver {
            branching_strategy: PhantomData,
            learning_scheme: PhantomData,
            clause_deletion_strategy: PhantomData,
            restart_policy: PhantomData,
        }
    }
}

<<<<<<< HEAD
impl<B,L,C> Solver for CDCLSolver<B,L,C>
=======

impl<B,L,C,R> Solver for CDCLSolver<B,L,C,R>
>>>>>>> 7c449527
where B: 'static+BranchingStrategy,
      L: 'static+LearningScheme,
      C: 'static+ClauseDeletionStrategy,
      R: 'static+RestartPolicy {
          fn solve(&self, formula: &CNF) -> SATSolution {
              let execution_state = ExecutionState::<B,L,C,R>::new(formula);
              execution_state.cdcl()
          }
}

<<<<<<< HEAD
#[async_trait]
impl<B,L,C> InterruptibleSolver for CDCLSolver<B,L,C>
where B: 'static+Send+Sync+BranchingStrategy,
      L: 'static+Send+Sync+LearningScheme,
      C: 'static+Send+Sync+ClauseDeletionStrategy {
          async fn solve_interruptible(&self, formula: &CNF) -> SATSolution {
              let execution_state = ExecutionState::<B,L,C>::new(formula);
              FlagWaiter::start(move |flag| {
                  execution_state.interruptible_cdcl(flag)
              }).await
          }
}


pub struct BerkMin {
    activity: HashMap<ClauseId, usize, BuildHasher>,
    insertion_order: VecDeque<ClauseId>,
    threshold: usize,
}

impl Initialisation for BerkMin {
    fn initialise(_clauses: &Clauses, _variables: &Variables) -> Self where Self: Sized {
        BerkMin {
            activity: HashMap::default(),
            insertion_order: VecDeque::new(),
            threshold: 60,
        }
    }
}

impl Update for BerkMin {
    fn on_learn(&mut self, learned_clause: ClauseId, _clauses: &Clauses, _variables: &Variables) {
        self.insertion_order.push_back(learned_clause);
        self.activity.insert(learned_clause, 0);
    }

    fn on_conflict(&mut self, empty_clause: ClauseId, _clauses: &Clauses, _variables: &Variables) {
        *self.activity.get_mut(&empty_clause)
            .expect("Empty clause was not registered!") +=1;
    }
}

impl ClauseDeletionStrategy for BerkMin {
    fn delete_clause(&mut self, clauses: &Clauses, variables: &Variables) -> Vec<ClauseId> {
        let pct = clauses.len() / 16;
        let unassigned = self.insertion_order.iter()
            .cloned()
            .filter(|c| {
                clauses[*c].watched_literals.iter().all(|i| { variables[clauses[*c].literals[*i].id].assignment.is_none() })
            });

        let young = unassigned.clone().take(pct);
        let old = unassigned.skip(pct);
        
        let to_be_deleted: SetUsize= young.filter(|id| 42 < clauses[*id].literals.len() && self.activity[id] < 7)
            .chain(old.filter(|id| 8 < clauses[*id].literals.len() && self.activity[id] < self.threshold)).collect();

        self.activity.retain(|k,_| !to_be_deleted.contains(*k));
        self.insertion_order.retain(|k| !to_be_deleted.contains(*k));

        self.threshold += 1;

        to_be_deleted.into_iter().collect_vec()
    }
}

pub struct VSIDS {
    resort_period: usize,
    branchings: usize,
    priority_queue: PriorityQueue<VariableId, *const usize, BuildHasher>,
    scores: Vec<usize>,
    counters: Vec<usize>
}

unsafe impl Sync for VSIDS {}
unsafe impl Send for VSIDS {}

impl VSIDS {
    #[inline]
    fn literal_to_index(literal: &CNFVar) -> usize {
        let mut index = 2*literal.id;
        if literal.sign { index += 1; }
        index
    }
    
    fn index_to_literal(index: usize) -> CNFVar {
        CNFVar {
            id: index/2,
            sign: index%2==1
        }
    }
}

impl Initialisation for VSIDS {
    fn initialise(clauses: &Clauses, variables: &Variables) -> Self where Self: Sized {
        let mut scores = std::iter::repeat(0)
            .take(2*variables.len())
            .collect_vec();
        let counters = scores.clone();

        for clause in clauses.iter() {
            for lit in clause.literals.iter() {
                scores[VSIDS::literal_to_index(lit)] += 1;
            }
        }


        let priority_queue = scores
            .iter()
            .enumerate()
            .map(|(id, p)| (id, p as *const usize))
            .collect();

        VSIDS {
            resort_period: 255,
            priority_queue,
            branchings: 0,
            scores,
            counters,
        }

    }
}

impl Update for VSIDS {
    fn on_learn(&mut self, learned_clause: ClauseId, clauses: &Clauses, _variables: &Variables) {
        for lit in clauses[learned_clause].literals.iter() {
            self.counters[VSIDS::literal_to_index(lit)] += 1;
        }
    }
    fn on_unassign(&mut self, literal: CNFVar, _clauses: &Clauses, _variables: &Variables) {
        let index = VSIDS::literal_to_index(&literal);
        let p = &self.scores[index];
        self.priority_queue.push(index, p as *const usize);
    }
}

impl BranchingStrategy for VSIDS {
    fn pick_literal(&mut self, _clauses: &Clauses, variables: &Variables) -> Option<CNFVar> {
        self.branchings += 1;

        if self.branchings >= self.resort_period {
            self.branchings = 0;
            self.scores.iter_mut()
                .zip(self.counters.iter_mut())
                .for_each(|(s, r)| {
                    let new = *s/2 + *r;
                    *s = new;
                    *r = 0;
                });

            take_mut::take(&mut self.priority_queue, |pq| {
                pq.into_iter()
                    .map(std::convert::identity)
                    .collect()
            });
        }

        while let Some((index, _)) = self.priority_queue.pop() {
            let lit = VSIDS::index_to_literal(index);
            if variables[lit.id].assignment.is_none() {
                return Some(lit);
            }
        }
        None
=======
pub trait RestartPolicy: Initialisation+Update {
    fn restart(&mut self) -> bool;
}

pub struct RestartNever;
impl Initialisation for RestartNever {
    fn initialise(_clauses: &Clauses, _variables: &Variables) -> RestartNever {
        RestartNever
    }
}

impl Update for RestartNever {}
impl RestartPolicy for RestartNever {
    fn restart(&mut self) -> bool {false}
}

pub struct RestartFixed { conflicts: u64, rate: u64 }
impl RestartFixed {
    pub fn new(rate: u64) -> RestartFixed {
        RestartFixed{
            conflicts: 0,
            rate: rate,
        }
    }
}
impl Update for RestartFixed {
    fn on_conflict(&mut self, _empty_clause: ClauseId, _clauses: &Clauses, _variables: &Variables) {
        self.conflicts += 1;
    }
}
impl Initialisation for RestartFixed {
    fn initialise(_clauses: &Clauses, _variables: &Variables) -> RestartFixed {
        RestartFixed::new(550)
    }
}impl RestartPolicy for RestartFixed {
    fn restart(&mut self) -> bool {
        if self.conflicts > self.rate {
            self.conflicts = 0;
            return true
        }
        false
    }
}

pub struct RestartGeom { conflicts: u64, rate: u64, factor_percent: u64 }
impl RestartGeom {
    pub fn new(rate: u64, factor_percent: u64) -> RestartGeom {
        RestartGeom{
            conflicts: 0,
            rate: rate,
            factor_percent: factor_percent,
        }
    }
}
impl Update for RestartGeom {
    fn on_conflict(&mut self, _empty_clause: ClauseId, _clauses: &Clauses, _variables: &Variables) {
        self.conflicts += 1;
    }
}
impl Initialisation for RestartGeom {
    fn initialise(_clauses: &Clauses, _variables: &Variables) -> RestartGeom {
        RestartGeom::new(100, 150)
    }
}
impl RestartPolicy for RestartGeom {
    fn restart(&mut self) -> bool {
        if self.conflicts > self.rate {
            self.rate *= self.factor_percent;
            self.rate /= 100;
            self.conflicts = 0;
            return true
        }
        false
    }
}


pub struct RestartLuby { conflicts: u64, rate: u64, luby_state: (u64, u64, u64) }
impl RestartLuby {
    fn next_luby(&mut self) -> u64 {
        let (u, v, w) = self.luby_state;
        self.luby_state =
            if u == w {
                if u == v {
                    (u + 1, 1, w * 2)
                } else {
                    (u, v + 1, w)
                }
            } else {
                (u + 1, v, w)
            };
        v
    }

    pub fn new() -> RestartLuby {
        RestartLuby {
            conflicts: 0,
            rate: 1,
            luby_state: (2, 1, 2), // first step already made
        }
    }
}
impl Update for RestartLuby {
    fn on_conflict(&mut self, _empty_clause: ClauseId, _clauses: &Clauses, _variables: &Variables) {
        self.conflicts += 1;
    }
}
impl Initialisation for RestartLuby {
    fn initialise(_clauses: &Clauses, _variables: &Variables) -> RestartLuby {
        RestartLuby::new()
    }
}
impl RestartPolicy for RestartLuby {
    fn restart(&mut self) -> bool {
        if self.conflicts > self.rate {
            self.rate = 32 * self.next_luby();
            self.conflicts = 0;
            return true
        }
        false
>>>>>>> 7c449527
    }
}<|MERGE_RESOLUTION|>--- conflicted
+++ resolved
@@ -244,16 +244,7 @@
 }
 
 
-<<<<<<< HEAD
-struct ExecutionState<B,L,C> {
-=======
-struct ExecutionState<B,L,C,R>
-where B: 'static+BranchingStrategy,
-      L: 'static+LearningScheme,
-      C: 'static+ClauseDeletionStrategy,
-      R: 'static+RestartPolicy {
-
->>>>>>> 7c449527
+struct ExecutionState<B,L,C,R> {
     clauses: Clauses,
     variables: Variables,
     branching_depth: usize,
@@ -268,21 +259,14 @@
     updates: Vec<Rc<RefCell<dyn Update>>>,
 }
 
-<<<<<<< HEAD
-unsafe impl<B,L,C> Sync for ExecutionState<B,L,C> {}
-unsafe impl<B,L,C> Send for ExecutionState<B,L,C> {}
-
-impl<B,L,C> ExecutionState<B,L,C>
+unsafe impl<B,L,C,R> Sync for ExecutionState<B,L,C,R> {}
+unsafe impl<B,L,C,R> Send for ExecutionState<B,L,C,R> {}
+
+impl<B,L,C,R> ExecutionState<B,L,C,R>
 where B: 'static+BranchingStrategy,
       L: 'static+LearningScheme,
-      C: 'static+ClauseDeletionStrategy {
-=======
-impl<B,L,C,R> ExecutionState<B,L,C,R>
-where B: BranchingStrategy,
-      L: LearningScheme,
-      C: ClauseDeletionStrategy,
-      R: RestartPolicy {
->>>>>>> 7c449527
+      C: 'static+ClauseDeletionStrategy,
+      R: 'static+RestartPolicy {
 
     fn new(formula: &CNF) -> ExecutionState<B, L, C, R> {
         // TODO: Avoid cloning
@@ -353,7 +337,6 @@
                 })
             { return SATSolution::Unsatisfiable; }
 
-<<<<<<< HEAD
             let to_delete = self.clause_deletion_strategy.borrow_mut()
                 .delete_clause(&self.clauses, &self.variables);
 
@@ -379,7 +362,7 @@
             return SATSolution::Unsatisfiable;
         }
 
-        while let Some(literal) = { 
+        while let Some(literal) = {
             let mut bs = self.branching_strategy.borrow_mut();
             bs.pick_literal(&self.clauses, &self.variables)
         } {
@@ -390,13 +373,20 @@
                 // If there was no conflict, eliminate unit clauses
                 .or(self.unit_propagation())
                 // If there was a conflict backtrack; return true if backtracking failed
+                .filter(|_| {
+                    let should_restart = self.restart_policy
+                        .borrow_mut()
+                        .restart();
+                    if should_restart { self.restart() }
+                    !should_restart
+                })
                 .map_or(false, |conflict_clause| {
                     self.backtracking(conflict_clause)
-                }) { 
-                    flag.store(true, Ordering::Relaxed);
-                    return SATSolution::Unsatisfiable;
-            }
-
+                })
+            { 
+                flag.store(true, Ordering::Relaxed);
+                return SATSolution::Unsatisfiable;
+            }
             if !flag.load(Ordering::Relaxed) { return SATSolution::Unknown }
 
             let to_delete = self.clause_deletion_strategy.borrow_mut()
@@ -408,9 +398,6 @@
                 self.variables[w.0.id].remove_watched_occ(clause);
                 self.variables[w.1.id].remove_watched_occ(clause);
             }
-=======
-
->>>>>>> 7c449527
         }
 
         flag.store(true, Ordering::Relaxed);
@@ -423,18 +410,19 @@
         )
     }
 
+
     fn restart(&mut self) {
         self.branching_depth = 0;
         self.unit_queue.clear();
         while let Some(id) = self.assignment_stack.pop() {
-            self.variables[id].assignment = None;
-            self.updates.iter().for_each(|up| up.borrow_mut().on_unassign(id, &self.clauses, &self.variables));
+            let assignment = self.variables[id].assignment.take().unwrap();
+            let literal = CNFVar::new(id, assignment.sign);
+            self.updates.iter().for_each(|up| up.borrow_mut().on_unassign(literal, &self.clauses, &self.variables));
         }
     }
 
     fn set_variable(&mut self, literal: CNFVar, assign_type: AssignmentType) -> Option<ClauseId> {
         // set the variable and remember the assignment
-        println!("Set {:?}\t{:?}", literal, assign_type);
         let assignment = Assignment {
             sign: literal.sign,
             branching_level: self.branching_depth,
@@ -498,16 +486,10 @@
         &mut self,
         empty_clause: ClauseId,
     ) -> bool {
-<<<<<<< HEAD
         if empty_clause >= self.clauses.len_formula() {
             self.updates.iter()
                 .for_each(|up| up.borrow_mut().on_conflict(empty_clause, &self.clauses, &self.variables));
         }
-=======
-        println!("Backtracking {:?}", empty_clause);
-        self.updates.iter()
-            .for_each(|up| up.borrow_mut().on_conflict(empty_clause, &self.clauses, &self.variables));
->>>>>>> 7c449527
 
 
         let (conflict_clause, assertion_literal, assertion_level) = match {
@@ -730,12 +712,7 @@
     }
 }
 
-<<<<<<< HEAD
-impl<B,L,C> Solver for CDCLSolver<B,L,C>
-=======
-
 impl<B,L,C,R> Solver for CDCLSolver<B,L,C,R>
->>>>>>> 7c449527
 where B: 'static+BranchingStrategy,
       L: 'static+LearningScheme,
       C: 'static+ClauseDeletionStrategy,
@@ -746,14 +723,14 @@
           }
 }
 
-<<<<<<< HEAD
 #[async_trait]
-impl<B,L,C> InterruptibleSolver for CDCLSolver<B,L,C>
+impl<B,L,C,R> InterruptibleSolver for CDCLSolver<B,L,C,R>
 where B: 'static+Send+Sync+BranchingStrategy,
       L: 'static+Send+Sync+LearningScheme,
-      C: 'static+Send+Sync+ClauseDeletionStrategy {
+      C: 'static+Send+Sync+ClauseDeletionStrategy,
+      R: 'static+Send+Sync+RestartPolicy {
           async fn solve_interruptible(&self, formula: &CNF) -> SATSolution {
-              let execution_state = ExecutionState::<B,L,C>::new(formula);
+              let execution_state = ExecutionState::<B,L,C,R>::new(formula);
               FlagWaiter::start(move |flag| {
                   execution_state.interruptible_cdcl(flag)
               }).await
@@ -912,7 +889,10 @@
             }
         }
         None
-=======
+    }
+}
+
+
 pub trait RestartPolicy: Initialisation+Update {
     fn restart(&mut self) -> bool;
 }
@@ -934,7 +914,7 @@
     pub fn new(rate: u64) -> RestartFixed {
         RestartFixed{
             conflicts: 0,
-            rate: rate,
+            rate,
         }
     }
 }
@@ -962,8 +942,8 @@
     pub fn new(rate: u64, factor_percent: u64) -> RestartGeom {
         RestartGeom{
             conflicts: 0,
-            rate: rate,
-            factor_percent: factor_percent,
+            rate,
+            factor_percent,
         }
     }
 }
@@ -1033,6 +1013,5 @@
             return true
         }
         false
->>>>>>> 7c449527
     }
 }