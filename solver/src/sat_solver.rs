--- conflicted
+++ resolved
@@ -3,26 +3,10 @@
 
 
 pub trait Solver {
-<<<<<<< HEAD
-    fn solve(&self, formula: CNF) -> Assignment;
-=======
-    fn solve(&self, formula: CNF, num_variables: usize) -> SATSolution;
+    fn solve(&self, formula: CNF) -> SATSolution;
 }
 
 pub fn check_valuation(formula: &CNF, val: &Vec<bool>) -> bool {
     formula.clauses.par_iter()
         .all(|clause| clause.vars.iter().any(|var| var.sign() == val[var.id() - 1]))
-}
-
-impl<T: Solver> Solver for &T {
-    fn solve(&self, formula: CNF, num_variables: usize) -> SATSolution {
-        (*self).solve(formula, num_variables)
-    }
-}
-
-impl<T: Solver> Solver for Box<T> {
-    fn solve(&self, formula: CNF, num_variables: usize) -> SATSolution {
-        (**self).solve(formula, num_variables)
-    }
->>>>>>> 609370a1
 }