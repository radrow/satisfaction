--- conflicted
+++ resolved
@@ -156,10 +156,6 @@
                     }).collect()
                 }).collect::<Vec<_>>();
 
-<<<<<<< HEAD
-        let (custom, reference) = execute_solvers(formula, num_variables);
-        prop_assert_eq!(custom.is_none(), reference.is_none());
-=======
         let (custom, reference) = execute_solvers(&CNF { clauses:formula.clone(), num_variables });
 
         // The result regarding satisfiability is correct.
@@ -171,6 +167,5 @@
             println!("{:?}", assignment);
             prop_assert!(is_satisfied(formula.into_iter(), assignment));
         }
->>>>>>> 108da360
     }
 }