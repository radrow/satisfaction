use proptest::{
    prelude::*,
    collection::vec,
    bool::weighted,
};
use std::path::PathBuf;
use solver::{CadicalSolver, Solver, CNFClause, CNFVar, SATSolution, CNF, SatisfactionSolver, NaiveBranching, JeroslawWang, DLCS, DLIS, MOM};

const MAX_NUM_VARIABLES: usize = 50;
const MAX_NUM_LITERALS: usize = 10;
const MAX_NUM_CLAUSES: usize = 50;

fn setup_custom_solver() -> SatisfactionSolver<NaiveBranching> {
    SatisfactionSolver::new(NaiveBranching)
}

fn execute_solvers(formula: &CNF) -> (SATSolution, SATSolution) {
    println!("{:?}", &formula);

    let testing_solver = setup_custom_solver();
    let reference_solver = CadicalSolver;

    let testing_solution = testing_solver.solve(formula);
    let reference_solution = reference_solver.solve(formula);

    (testing_solution, reference_solution)
}


fn is_satisfied(mut formula: impl Iterator<Item=CNFClause>, assignment: Vec<bool>) -> bool {
    formula.all(|clause|
        clause.vars.iter()
            .any(|var|
                // If sign is negative assignment is inverted
                // else it is passed by.
                !(assignment[var.id-1] ^ var.sign)
            )
        )
}

#[test]
fn prescribed_instances() {
    let path = PathBuf::from(env!("CARGO_MANIFEST_DIR"))
        .join("tests/prescribed_instances");
<<<<<<< HEAD

    let solver = SatisfactionSolver::new(NaiveBranching);
=======
    
    let solver = SatisfactionSolver::new(MOM);
    //let solver = SatisfactionSolver::new(DLIS);
    //let solver = SatisfactionSolver::new(DLCS);
>>>>>>> ce50545d

    let process = |files: PathBuf, satisfiable: bool| {
        files.read_dir()
            .unwrap()
            .filter_map(|file| {
                let path = file.ok()?
                    .path();

                if path.extension()? == "cnf" { Some(path) }
                else { None }
            }).for_each(|file| {
                println!("{:?}", file.file_stem().unwrap());
                let content = std::fs::read_to_string(file).unwrap();
                let formula = CNF::from_dimacs(&content).unwrap();

                assert!(match solver.solve(&formula) {
                    SATSolution::Satisfiable(_) => true,
                    SATSolution::Unsatisfiable => false,
                    SATSolution::Unknown => unreachable!(),
                } == satisfiable)
            })
    };

    process(path.join("sat"), true);
    process(path.join("unsat"), false);
}


#[test]
fn failed_proptest_instance() {
    let formula = CNF { 
        clauses: vec![
            CNFClause {
                vars: vec![
                    CNFVar::new(37, false),
                    CNFVar::new(39, false),
                ]
            },
            CNFClause {
                vars: vec![
                    CNFVar::new(37, false),
                    CNFVar::new(39, true),
                ]
            },
        ],
        num_variables: 39
    };
    let (custom, reference) = execute_solvers(&formula);

    assert_eq!(custom, reference);
}


proptest! {
    #[test]
    fn only_positive_unit_clauses(num_variables in 1..=MAX_NUM_VARIABLES) {
        let formula = (1..=num_variables)
            .map(|variable| CNFClause::single(CNFVar{id: variable, sign: true}))
            .collect::<Vec<_>>();

        let (custom, reference) = execute_solvers(&CNF { clauses: formula, num_variables });

        prop_assert_eq!(custom, reference);
    }

    #[test]
    fn only_negative_unit_clauses(num_variables in 1..=MAX_NUM_VARIABLES ) {
        let formula = (1..=num_variables)
            .map(|variable| CNFClause::single(CNFVar{id: variable, sign: false}))
            .collect::<Vec<_>>();

        let (custom, reference) = execute_solvers(&CNF { clauses: formula, num_variables });

        prop_assert_eq!(custom, reference);
    }

    #[test]
    fn only_unit_clauses(signs in vec(weighted(0.5), 1..=MAX_NUM_VARIABLES)) {
        let num_variables = signs.len() ;
        let formula = signs.iter()
            .cloned()
            .enumerate()
            .map(|(id, sign)| {
                CNFClause::single(CNFVar{id: id+1, sign})
            }).collect::<Vec<_>>();

        let (custom, reference) = execute_solvers(&CNF { clauses: formula, num_variables });
        prop_assert_eq!(custom, reference);
    }

    #[test]
    fn arbitrary_cnf_formula(clauses in vec(vec((1..=MAX_NUM_VARIABLES, weighted(0.5)), 1..=MAX_NUM_LITERALS), 1..=MAX_NUM_CLAUSES)) {
        let num_variables = clauses.iter()
            .map(|clause| clause.iter()
                .map(|(var, _)| *var)
                .max()
                .expect("There are empty clauses!"))
            .max()
            .expect("There are zero clauses!");

        let formula = clauses.iter()
            .map(|clause| 
                CNFClause{ vars:
                clause.iter()
                    .cloned()
                    .map(|(id, sign)| {
                        CNFVar{id, sign}
                    }).collect()
                }).collect::<Vec<_>>();

        let (custom, reference) = execute_solvers(&CNF { clauses:formula.clone(), num_variables });

        // The result regarding satisfiability is correct.
        prop_assert_eq!(custom.is_unsat(), reference.is_unsat());
        prop_assert_eq!(custom.is_unknown(), reference.is_unknown());

        // The found assignment does indeed satisfies the formula.
        if let SATSolution::Satisfiable(assignment) = custom {
            println!("{:?}", assignment);
            prop_assert!(is_satisfied(formula.into_iter(), assignment));
        }
    }
}<|MERGE_RESOLUTION|>--- conflicted
+++ resolved
@@ -42,15 +42,10 @@
 fn prescribed_instances() {
     let path = PathBuf::from(env!("CARGO_MANIFEST_DIR"))
         .join("tests/prescribed_instances");
-<<<<<<< HEAD
 
-    let solver = SatisfactionSolver::new(NaiveBranching);
-=======
-    
     let solver = SatisfactionSolver::new(MOM);
     //let solver = SatisfactionSolver::new(DLIS);
     //let solver = SatisfactionSolver::new(DLCS);
->>>>>>> ce50545d
 
     let process = |files: PathBuf, satisfiable: bool| {
         files.read_dir()
