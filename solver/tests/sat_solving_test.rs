--- conflicted
+++ resolved
@@ -3,12 +3,8 @@
     collection::vec,
     bool::weighted,
 };
-<<<<<<< HEAD
-use solver::{CadicalSolver, Solver, CNFClause, CNFVar, Assignment, CNF, SatisfactionSolver, NaiveBranching};
 use std::path::{PathBuf, Path};
-=======
 use solver::{CadicalSolver, Solver, CNFClause, CNFVar, SATSolution, CNF, SatisfactionSolver, NaiveBranching};
->>>>>>> 609370a1
 
 const MAX_NUM_VARIABLES: usize = 50;
 const MAX_NUM_LITERALS: usize = 10;
@@ -18,11 +14,7 @@
     SatisfactionSolver::new(NaiveBranching)
 }
 
-<<<<<<< HEAD
-fn execute_solvers(formula: CNF) -> (Assignment, Assignment) {
-=======
-fn execute_solvers(formula: CNF, num_variables: usize) -> (SATSolution, SATSolution) {
->>>>>>> 609370a1
+fn execute_solvers(formula: CNF) -> (SATSolution, SATSolution) {
     println!("{:?}", &formula);
 
     let testing_solver = setup_custom_solver();
@@ -68,9 +60,9 @@
                 let formula = CNF::from_dimacs(&content).unwrap();
 
                 assert!(match solver.solve(formula) {
-                    Assignment::Satisfiable(_) => true,
-                    Assignment::Unsatisfiable => false,
-                    Assignment::Unknown => unreachable!(),
+                    SATSolution::Satisfiable(_) => true,
+                    SATSolution::Unsatisfiable => false,
+                    SATSolution::Unknown => unreachable!(),
                 } == satisfiable)
             })
     };
