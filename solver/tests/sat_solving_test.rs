use proptest::{bool::weighted, collection::vec, prelude::*};
use solver::{
    CNFClause, CNFVar, CadicalSolver, JeroslawWang, NaiveBranching, SATSolution,
    SatisfactionSolver, Solver, CNF, DLCS, DLIS, MOM,
};
<<<<<<< HEAD
use solver::cdcl::{CDCLSolver, BerkMin, RelSAT};
=======
use solver::cdcl::{CDCLSolver, IdentityDeletionStrategy, RelSAT, VSIDS};
>>>>>>> 73e3154a
use std::path::PathBuf;

const MAX_NUM_VARIABLES: usize = 50;
const MAX_NUM_LITERALS: usize = 10;
const MAX_NUM_CLAUSES: usize = 50;

fn setup_custom_solver() -> Vec<(&'static str, Box<dyn Solver>)> {
    let mut solvers: Vec<(&'static str, Box<dyn Solver>)> = Vec::new();
<<<<<<< HEAD
    solvers.push(("CDCLSolver", Box::new(CDCLSolver::<NaiveBranching, RelSAT, BerkMin>::new())));
=======
    solvers.push(("CDCLSolver", Box::new(CDCLSolver::<VSIDS, RelSAT, IdentityDeletionStrategy>::new())));
>>>>>>> 73e3154a
    solvers.push(("NaiveBranching", Box::new(SatisfactionSolver::new(NaiveBranching))));
    solvers.push(("JeroslawWang", Box::new(SatisfactionSolver::new(JeroslawWang))));
    solvers.push(("DLIS", Box::new(SatisfactionSolver::new(DLIS))));
    solvers.push(("DLCS", Box::new(SatisfactionSolver::new(DLCS))));
    solvers.push(("MOM", Box::new(SatisfactionSolver::new(MOM))));
    solvers
}

fn solve_custom_solvers(formula: &CNF, solvers: Vec<(&'static str, Box<dyn Solver>)>) -> SATSolution {
    let mut solutions: Vec<SATSolution> = solvers.iter()
        .map(|(name, solver)| {
            println!("\nTesting {}\n", *name);
            let solution = solver.solve(formula);
            match solution.clone() {
                SATSolution::Satisfiable(assignment) => assert!(is_satisfied(formula.clauses.iter().cloned(), assignment), *name),
                _ => {},
            }
            solution
        }).collect();


    let result = solutions.iter()
        .zip(solvers.iter().map(|(name, _)| name))
        .skip(1)
        .try_fold(
            solutions[0].is_sat(),
            |acc, (solution, name)| {
                if solution.is_sat() == acc { Ok(acc) }
                else { Err(*name) }
            });

    match result {
        Ok(_) => {},
        Err(name) => panic!(format!("Branching strategy {} differs in satisfiability", name)),
    };

    solutions.pop().unwrap()
}

fn execute_solvers(formula: &CNF) -> (SATSolution, SATSolution) {
    println!("{:?}", &formula);

    let testing_solvers = setup_custom_solver();
    let reference_solver = CadicalSolver;

    let testing_solution = solve_custom_solvers(formula, testing_solvers);
    let reference_solution = reference_solver.solve(formula);

    (testing_solution, reference_solution)
}

fn is_satisfied(mut formula: impl Iterator<Item = CNFClause>, assignment: Vec<bool>) -> bool {
    formula.all(|clause| {
        clause.vars.iter().any(|var|
                // If sign is negative assignment is inverted
                // else it is passed by.
                !(assignment[var.id-1] ^ var.sign))
    })
}

#[test]
fn prescribed_instances() {
    let path = PathBuf::from(env!("CARGO_MANIFEST_DIR")).join("tests/prescribed_instances");

    let process = |files: PathBuf, satisfiable: bool| {
        files
            .read_dir()
            .unwrap()
            .filter_map(|file| {
                let path = file.ok()?.path();

                if path.extension()? == "cnf" {
                    Some(path)
                } else {
                    None
                }
            })
            .for_each(|file| {
                println!("{:?}", file.file_stem().unwrap());
                let content = std::fs::read_to_string(file).unwrap();
                let formula = CNF::from_dimacs(&content).unwrap();

                let solvers = setup_custom_solver();
                assert!(
                    match solve_custom_solvers(&formula, solvers) {
                        SATSolution::Satisfiable(_) => true,
                        SATSolution::Unsatisfiable => false,
                        SATSolution::Unknown => panic!("Could not solve puzzle in time"),
                    } == satisfiable
                )
            })
    };

    process(path.join("sat"), true);
    process(path.join("unsat"), false);
}

#[test]
fn failed_proptest_instance() {
    let formula = CNF::from_dimacs(
r"
p cnf 3 1
2 -1 3
").unwrap();
    let (custom, reference) = execute_solvers(&formula);

    assert_eq!(custom.is_sat(), reference.is_sat());
}

proptest! {
    #[test]
    fn only_positive_unit_clauses(num_variables in 1..=MAX_NUM_VARIABLES) {
        let formula = (1..=num_variables)
            .map(|variable| CNFClause::single(CNFVar{id: variable, sign: true}))
            .collect::<Vec<_>>();

        let (custom, reference) = execute_solvers(&CNF { clauses: formula, num_variables });

        prop_assert_eq!(custom, reference);
    }

    #[test]
    fn only_negative_unit_clauses(num_variables in 1..=MAX_NUM_VARIABLES ) {
        let formula = (1..=num_variables)
            .map(|variable| CNFClause::single(CNFVar{id: variable, sign: false}))
            .collect::<Vec<_>>();

        let (custom, reference) = execute_solvers(&CNF { clauses: formula, num_variables });

        prop_assert_eq!(custom, reference);
    }

    #[test]
    fn only_unit_clauses(signs in vec(weighted(0.5), 1..=MAX_NUM_VARIABLES)) {
        let num_variables = signs.len() ;
        let formula = signs.iter()
            .cloned()
            .enumerate()
            .map(|(id, sign)| {
                CNFClause::single(CNFVar{id: id+1, sign})
            }).collect::<Vec<_>>();

        let (custom, reference) = execute_solvers(&CNF { clauses: formula, num_variables });
        prop_assert_eq!(custom, reference);
    }

    #[test]
    fn arbitrary_cnf_formula(clauses in vec(vec((1..=MAX_NUM_VARIABLES, weighted(0.5)), 1..=MAX_NUM_LITERALS), 1..=MAX_NUM_CLAUSES)) {
        let num_variables = clauses.iter()
            .map(|clause| clause.iter()
                .map(|(var, _)| *var)
                .max()
                .expect("There are empty clauses!"))
            .max()
            .expect("There are zero clauses!");

        let formula = clauses.iter()
            .map(|clause|
                CNFClause{ vars:
                clause.iter()
                    .cloned()
                    .map(|(id, sign)| {
                        CNFVar{id, sign}
                    }).collect()
                }).collect::<Vec<_>>();

        let (custom, reference) = execute_solvers(&CNF { clauses:formula.clone(), num_variables });

        // The result regarding satisfiability is correct.
        prop_assert_eq!(custom.is_unsat(), reference.is_unsat());
        prop_assert_eq!(custom.is_unknown(), reference.is_unknown());

        // The found assignment does indeed satisfies the formula.
        if let SATSolution::Satisfiable(assignment) = custom {
            println!("{:?}", assignment);
            prop_assert!(is_satisfied(formula.into_iter(), assignment));
        }
    }
}<|MERGE_RESOLUTION|>--- conflicted
+++ resolved
@@ -3,11 +3,7 @@
     CNFClause, CNFVar, CadicalSolver, JeroslawWang, NaiveBranching, SATSolution,
     SatisfactionSolver, Solver, CNF, DLCS, DLIS, MOM,
 };
-<<<<<<< HEAD
-use solver::cdcl::{CDCLSolver, BerkMin, RelSAT};
-=======
-use solver::cdcl::{CDCLSolver, IdentityDeletionStrategy, RelSAT, VSIDS};
->>>>>>> 73e3154a
+use solver::cdcl::{CDCLSolver, BerkMin, RelSAT, VSIDS};
 use std::path::PathBuf;
 
 const MAX_NUM_VARIABLES: usize = 50;
@@ -16,11 +12,7 @@
 
 fn setup_custom_solver() -> Vec<(&'static str, Box<dyn Solver>)> {
     let mut solvers: Vec<(&'static str, Box<dyn Solver>)> = Vec::new();
-<<<<<<< HEAD
-    solvers.push(("CDCLSolver", Box::new(CDCLSolver::<NaiveBranching, RelSAT, BerkMin>::new())));
-=======
-    solvers.push(("CDCLSolver", Box::new(CDCLSolver::<VSIDS, RelSAT, IdentityDeletionStrategy>::new())));
->>>>>>> 73e3154a
+    solvers.push(("CDCLSolver", Box::new(CDCLSolver::<VSIDS, RelSAT, BerkMin>::new())));
     solvers.push(("NaiveBranching", Box::new(SatisfactionSolver::new(NaiveBranching))));
     solvers.push(("JeroslawWang", Box::new(SatisfactionSolver::new(JeroslawWang))));
     solvers.push(("DLIS", Box::new(SatisfactionSolver::new(DLIS))));
