--- conflicted
+++ resolved
@@ -11,17 +11,10 @@
 # See more keys and their definitions at https://doc.rust-lang.org/cargo/reference/manifest.html
 
 [dependencies]
-<<<<<<< HEAD
-tokio = { version = "0.3.4", features = ["fs"] }
-iced = { version = "0.2.0", features = ["svg", "tokio"] }
-iced_native = "0.3.0"
-iced_futures = "0.2.0"
-=======
 tokio = { version = "0.3.4", features = ["fs", "sync"] }
 iced = { version = "0.2.0", features = ["svg"] }
 iced_native = "0.3.0"
 iced_futures = { version = "0.2.0", features = ["tokio"] }
->>>>>>> caea9c86
 rand = "0.7"
 cadical = "0.1.13"
 itertools = "0.9.0"
