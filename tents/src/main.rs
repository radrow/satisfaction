#[macro_use] extern crate lazy_static;

mod field;
mod game;
mod field_widget;
mod message;
mod control_widget;
mod random_creation_widget;
mod puzzle_creation;
mod number_input;
<<<<<<< HEAD
mod cnf;
mod log_widget;
mod log;
=======
>>>>>>> 108da360

use iced::{Settings, Application};
use game::Game;

fn main() -> iced::Result {
    Game::run(Settings::default())
}<|MERGE_RESOLUTION|>--- conflicted
+++ resolved
@@ -8,12 +8,8 @@
 mod random_creation_widget;
 mod puzzle_creation;
 mod number_input;
-<<<<<<< HEAD
-mod cnf;
 mod log_widget;
 mod log;
-=======
->>>>>>> 108da360
 
 use iced::{Settings, Application};
 use game::Game;
