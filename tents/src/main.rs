#[macro_use] extern crate lazy_static;

mod field;
mod game;
mod widgets;
mod message;
<<<<<<< HEAD
mod control_widget;
mod random_creation_widget;
mod puzzle_creation;
mod number_input;
mod log_widget;
mod log;

use iced::{Settings, Application};
use game::Game;

=======

use iced::{Settings, Application, Length};
use game::{Game, Config};
use solver::solvers::InterruptibleSolver;
use solver::{SatisfactionSolver, DLCS, DLIS, JeroslawWang, MOM, CadicalSolver};
use std::collections::HashMap;

>>>>>>> caea9c86
fn main() -> iced::Result {
    let mut solvers = HashMap::<&'static str, Box<dyn InterruptibleSolver>>::new();
    solvers.insert("DLIS", Box::new(SatisfactionSolver::new(DLIS)));
    solvers.insert("DLCS", Box::new(SatisfactionSolver::new(DLCS)));
    solvers.insert("MOM", Box::new(SatisfactionSolver::new(MOM)));
    solvers.insert("JeroslawWang", Box::new(SatisfactionSolver::new(JeroslawWang)));
    solvers.insert("CadicalSolver", Box::new(CadicalSolver));

    let config = Config {
        cell_size: Length::Units(15),
        cell_spacing: 2,
        count_font_size: 12,
        log_field_ratio: (1,8),
        control_field_ratio: (2, 8),
        spacing: 5,
        padding: 10,
        button_font_size: 12,
        log_font_size: 10,
        scrollbar_width: 4,
        scrollbar_margin: 4,
        solvers,
    };
    Game::run(Settings::with_flags(config))
}<|MERGE_RESOLUTION|>--- conflicted
+++ resolved
@@ -4,18 +4,6 @@
 mod game;
 mod widgets;
 mod message;
-<<<<<<< HEAD
-mod control_widget;
-mod random_creation_widget;
-mod puzzle_creation;
-mod number_input;
-mod log_widget;
-mod log;
-
-use iced::{Settings, Application};
-use game::Game;
-
-=======
 
 use iced::{Settings, Application, Length};
 use game::{Game, Config};
@@ -23,7 +11,6 @@
 use solver::{SatisfactionSolver, DLCS, DLIS, JeroslawWang, MOM, CadicalSolver};
 use std::collections::HashMap;
 
->>>>>>> caea9c86
 fn main() -> iced::Result {
     let mut solvers = HashMap::<&'static str, Box<dyn InterruptibleSolver>>::new();
     solvers.insert("DLIS", Box::new(SatisfactionSolver::new(DLIS)));
