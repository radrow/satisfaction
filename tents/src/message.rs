--- conflicted
+++ resolved
@@ -29,17 +29,15 @@
 
     /// If the user changes the size setting for the random puzzle creation,
     /// this message orders the program to change the respective widget.
-<<<<<<< HEAD
     GridSizeInputChanged{width: usize, height: usize},
-    ChangedSolver{new_solver: String},
+
+
+    /// A field button was pressed put or remove a tent at specified position
     FieldButtonPressed(usize, usize),
-=======
-    GridSizeInputChanged { width: usize, height: usize },
 
     /// If the user changes solver,
     /// this message orders the program to change the respective widget.
     ChangedSolver { new_solver: String },
->>>>>>> 8fe79271
 
     /// If an error occurres during the program execution,
     /// e.g. a file wasn't found, a puzzle is unsolvable,
