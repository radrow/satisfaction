use crate::field::Field;
<<<<<<< HEAD
=======
use std::path::PathBuf;
>>>>>>> caea9c86

/// Fundamental way of communicating for a `iced` application.
#[derive(Debug, Clone)]
pub enum Message {
<<<<<<< HEAD
    FileDropped(std::path::PathBuf),
    FieldLoaded(Field),

=======
    /// The user has dropped a file under the path [`PathBuf`].
    /// The game changes to state [`Loading`](crate::game::GameState::Loading),
    /// the file is parsed and a [`Field`] is created.
    FileDropped(PathBuf),
    /// A field that was ordered to be loaded from a file,
    /// is now available as [`Field`].
    /// The game's state changes to 
    /// [`FieldAvailable`](crate::game::GameState::FieldAvailable).
    FieldLoaded{field: Field, task_id: usize},

    /// The user has ordered the program to create a random [`Field`]
    /// of specified size.
    /// The game's changes to state [`Creating`](crate::game::GameState::Creating).
>>>>>>> caea9c86
    CreateRandomPuzzle{width: usize, height: usize},
    /// The user has ordered the program to solve the current puzzle.
    /// A SAT solver is started asynchronously.
    /// The field's state changes to [`Solving`](crate::game::FieldState::Solving).
    SolvePuzzle,
<<<<<<< HEAD
    SolutionFound(Field),
=======
    /// If the SAT-solver has finished its computation,
    /// it sends this message to inform the program and submit a solve [`Field`].
    /// The field's state changes to [`Solved`](crate::game::FieldState::Solved).
    SolutionFound{field: Field, task_id: usize},
>>>>>>> caea9c86

    /// If the user changes the size setting for the random puzzle creation,
    /// this message orders the program to change the respective widget.
    GridSizeInputChanged{width: usize, height: usize},
<<<<<<< HEAD

    ErrorOccurred(String),
=======
    ChangedSolver{new_solver: String},

    /// If an error occurres during the program execution,
    /// e.g. a file wasn't found, a puzzle is unsolvable,
    /// the user is notified via this message.
    ErrorOccurred(String),


    AbortedExecution,
>>>>>>> caea9c86
}

impl<E: std::error::Error> From<E> for Message {
    fn from(error: E) -> Message {
        Message::ErrorOccurred(error.to_string())
    }
}<|MERGE_RESOLUTION|>--- conflicted
+++ resolved
@@ -1,17 +1,9 @@
 use crate::field::Field;
-<<<<<<< HEAD
-=======
 use std::path::PathBuf;
->>>>>>> caea9c86
 
 /// Fundamental way of communicating for a `iced` application.
 #[derive(Debug, Clone)]
 pub enum Message {
-<<<<<<< HEAD
-    FileDropped(std::path::PathBuf),
-    FieldLoaded(Field),
-
-=======
     /// The user has dropped a file under the path [`PathBuf`].
     /// The game changes to state [`Loading`](crate::game::GameState::Loading),
     /// the file is parsed and a [`Field`] is created.
@@ -25,28 +17,19 @@
     /// The user has ordered the program to create a random [`Field`]
     /// of specified size.
     /// The game's changes to state [`Creating`](crate::game::GameState::Creating).
->>>>>>> caea9c86
     CreateRandomPuzzle{width: usize, height: usize},
     /// The user has ordered the program to solve the current puzzle.
     /// A SAT solver is started asynchronously.
     /// The field's state changes to [`Solving`](crate::game::FieldState::Solving).
     SolvePuzzle,
-<<<<<<< HEAD
-    SolutionFound(Field),
-=======
     /// If the SAT-solver has finished its computation,
     /// it sends this message to inform the program and submit a solve [`Field`].
     /// The field's state changes to [`Solved`](crate::game::FieldState::Solved).
     SolutionFound{field: Field, task_id: usize},
->>>>>>> caea9c86
 
     /// If the user changes the size setting for the random puzzle creation,
     /// this message orders the program to change the respective widget.
     GridSizeInputChanged{width: usize, height: usize},
-<<<<<<< HEAD
-
-    ErrorOccurred(String),
-=======
     ChangedSolver{new_solver: String},
 
     /// If an error occurres during the program execution,
@@ -56,7 +39,6 @@
 
 
     AbortedExecution,
->>>>>>> caea9c86
 }
 
 impl<E: std::error::Error> From<E> for Message {
