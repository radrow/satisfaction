--- conflicted
+++ resolved
@@ -2,10 +2,7 @@
 mod field;
 /// The puzzle creation module allows the creation of a new random puzzle.
 mod puzzle_creation;
-<<<<<<< HEAD
-=======
 /// The sat conversion module is used to transform the puzzle into a formula that can be solved by a sat solver
->>>>>>> 2c57e8ee
 pub mod sat_conversion;
 
 pub use field::{Field, CellType};
