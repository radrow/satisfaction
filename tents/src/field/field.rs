<<<<<<< HEAD
use std::{collections::HashSet, path::Path};
=======
use std::{collections::HashSet, path::Path, slice::SliceIndex};
>>>>>>> 2c57e8ee
use std::error::Error;

use itertools::Itertools;
use super::sat_conversion;
use solver::{Solver, CadicalSolver, CNFVar, CNFClause, CNF, SATSolution};

use tokio::fs::read_to_string;

const MIN_WIDTH: usize = 2;
const MAX_WIDTH: usize = 45;
const MIN_HEIGHT: usize = 2;
const MAX_HEIGHT: usize = 35;



/// Coordignates of a tree
pub type TentPlace = (usize, usize);

#[derive(Debug)]
enum FieldParserError {
    WidthNotSpecified,
    HeightNotSpecified,
    MissingRowCount(usize),
    WrongNumberOfCells{expected: usize, found: usize, line: usize},
    MissingColumnCounts{expected: usize, found: usize},
    InvalidCharacter(char),
    ParsingFailed(usize),
}

impl std::fmt::Display for FieldParserError {
    fn fmt(&self, f: &mut std::fmt::Formatter<'_>) -> std::fmt::Result {
        write!(f, "{}", match self {
            FieldParserError::WidthNotSpecified =>
                "A width was expected but not found".to_string(),
            FieldParserError::HeightNotSpecified =>
                "A height was expected but not found".to_string(),
            FieldParserError::MissingRowCount(line) =>
                format!("In line {} no tent count was specified", line),
            FieldParserError::WrongNumberOfCells{line, expected, found} =>
                format!("Not enough cells were specified in line {}: Expected {} but found {}", line, expected, found),
            FieldParserError::MissingColumnCounts{expected, found} =>
                format!("Could not find enough column counts in last line: Expected {} but found {}", expected, found),
            FieldParserError::InvalidCharacter(character) =>
                format!("Encountered an invalid character {}", character),
            FieldParserError::ParsingFailed(line) =>
                format!("Parsing failed in line {}", line),
        })
    }
}

impl Error for FieldParserError {}

#[derive(Debug)]
pub enum FieldCreationError {
    WidthColumnCountDifference(usize, usize),
    HightRowCountDIfference(usize, usize),
    WidthTooLarge(usize),
    HeightTooLarge(usize),
    UnequalHeight{column: usize, expected: usize, found: usize},
    FieldTooSmall,
}

impl std::fmt::Display for FieldCreationError {
    fn fmt(&self, f: &mut std::fmt::Formatter<'_>) -> std::fmt::Result {
        write!(f, "{}", match self {
            FieldCreationError::WidthColumnCountDifference(width, column_count) =>
                format!("Field width {} and number of column counts {} differ.", width, column_count),
            FieldCreationError::HightRowCountDIfference(height, row_count) => 
                format!("Field height {} and number of row counts {} differ.", height, row_count),
            FieldCreationError::WidthTooLarge(width) => 
                format!("Field width {} is to large. It should be less than {}.", width, MAX_WIDTH),
            FieldCreationError::HeightTooLarge(height) => 
                format!("Field height {} is to large. It should be less than {}.", height, MAX_HEIGHT),
            FieldCreationError::FieldTooSmall => 
                format!("Specified field size was too small. It must be at least {} x {}.", MIN_WIDTH, MIN_HEIGHT),
            FieldCreationError::UnequalHeight{column, expected, found} => 
                format!("In column {} the there are not enough cells specified: Expected {} but found {}.", column, expected, found),
        })
    }
}

impl Error for FieldCreationError {}


/// Datatype that describes the content of a single cell
#[derive(Debug, Copy, Clone, PartialEq, Eq, Hash)]
pub enum CellType {
    Tent,
    Tree,
    Meadow,
}

#[derive(Debug,Clone)]
/// Representation of the whole puzzle
pub struct Field {
    pub cells: Vec<Vec<CellType>>,
    pub row_counts: Vec<usize>,
    pub column_counts: Vec<usize>,
    pub height: usize,
    pub width: usize,
}


impl Field {
    pub fn new(cells: Vec<Vec<CellType>>, row_counts: Vec<usize>, column_counts: Vec<usize>) -> Result<Field, FieldCreationError> {
        // The field have to be of a certain size, otherwise the Tents game is futile.
        let height = cells.len();
        if height < MIN_HEIGHT { return Err(FieldCreationError::FieldTooSmall) }

        let width = cells[0].len();
        if width < MIN_WIDTH { return Err(FieldCreationError::FieldTooSmall) }

        // Field that are too big, are neither solvable nor presentable via gui.
        if width > MAX_WIDTH  { return Err(FieldCreationError::WidthTooLarge(width)) }
        if height > MAX_HEIGHT  { return Err(FieldCreationError::HeightTooLarge(height)) }

        // Each column vector must have the same size.
        if let Some((column, found)) = cells.iter()
            .enumerate()
            .find_map(|(index, col)| {
                if col.len() != width { Some((index, col.len())) }
                else { None } 
            }) { return Err(FieldCreationError::UnequalHeight{column, expected: height, found}) }

        // The number of column and row counts must be the same as the width and height
        if width != column_counts.len() { return Err(FieldCreationError::WidthColumnCountDifference(width, column_counts.len())) }
        if height != row_counts.len() { return Err(FieldCreationError::HightRowCountDIfference(height, row_counts.len())) }

        Ok(Field {
            cells,
            row_counts,
            column_counts,
            width,
            height,
        })
    }

    /// Function to create an empty `field`.
    /// 
    /// # Arguments
    /// 
    /// * `width` - Width of the puzzle.
    /// * `height` - Height of the puzzle.
    pub fn create_empty(width: usize, height: usize) -> Result<Field, FieldCreationError> {
        let prototype = vec![CellType::Meadow; width];
        let cells = vec![prototype; height];

        let column_counts = vec![0; width];
        let row_counts = vec![0; height];

        Field::new(cells, row_counts, column_counts)
    }

    /// Async function to read a file and parse it into the Field-Datatype.
    /// Returns a Result that contains a filled out Field.
    /// 
    /// # Arguments
    ///
    /// * `path` - The path to the file that should get parsed.
    pub async fn from_file(path: impl AsRef<Path>) -> Result<Field, Box<dyn std::error::Error>> {
        let contents: String = read_to_string(path).await?;

        // Only numbers, 'T', '.' and space are allowed.
        if let Some(c) = contents.chars()
            .filter(|c| !(c.is_ascii_whitespace() || c.is_numeric() || *c == 'T' || *c == '.'))
            .next() {
            return Err(FieldParserError::InvalidCharacter(c).into());
        };

        let mut lines = contents.lines();
        
        let (width, height) = Field::parse_size(
            lines.next()
                .ok_or(FieldParserError::HeightNotSpecified)?
        )?;

        let mut lines_with_numbers = lines.zip(1..);

        let (cells, row_counts) = lines_with_numbers.by_ref()
            .take(height)
            .map(|(line, number)| Field::parse_tent_line(line, number, width))
            .collect::<Result<Vec<_>, FieldParserError>>()?
            .into_iter().unzip();

        let column_counts = lines_with_numbers.next()
            .ok_or(FieldParserError::MissingColumnCounts{expected: width, found: 0})
            .and_then(|(line, number)| Field::parse_column_counts(line, number, width))?;

        Field::new(cells, row_counts, column_counts)
            .map_err(FieldCreationError::into)
    }

    /// Function for getting the size of the tents puzzle.
    /// Returns a tuple with the width first and the height second.
    ///
    /// # Arguments 
    ///
    /// * `line` - The line of a parsed file, that holds the information of width and height.
    fn parse_size(line: &str) -> Result<(usize, usize), FieldParserError> {
        let mut split = line.split(' ');

        let height: usize = split.next()
            .ok_or(FieldParserError::HeightNotSpecified)?
            .parse::<usize>()
            .ok()
            .ok_or(FieldParserError::ParsingFailed(1))?;

        let width: usize = split.next()
            .ok_or(FieldParserError::WidthNotSpecified)?
            .parse::<usize>()
            .ok()
            .ok_or(FieldParserError::ParsingFailed(1))?;

        Ok((width, height))
    }

    fn parse_tent_line(line: &str, line_number: usize, width: usize) -> Result<(Vec<CellType>, usize), FieldParserError> {
        let mut split = line.splitn(2, ' ');

        let cells = split.next()
            .ok_or(FieldParserError::WrongNumberOfCells{line: line_number, expected: width, found: 0})?;

        let row_count = split.next()
            .ok_or(FieldParserError::MissingRowCount(line_number))?
            .parse::<usize>()
            .ok()
            .ok_or(FieldParserError::ParsingFailed(line_number))?;

        if cells.len() != width {
            return Err(FieldParserError::WrongNumberOfCells{expected: width, found: cells.len(), line: line_number}.into());
        }

        let row = cells.chars()
            .map(|c| {
                match c {
                    'T' => Ok(CellType::Tree),
                    '.' => Ok(CellType::Meadow),
                    // TODO: More precise location
                    _   => Err(FieldParserError::InvalidCharacter(c)),
                }
            }).collect::<Result<Vec<CellType>, FieldParserError>>()?;

        Ok((row, row_count))
    }

    /// Function for parsing the counters, that are couting the amount of tents in each column.
    /// Returns a Result with a Vector of integers of the column tent counts.
    ///
    /// # Arguments
    /// 
    /// * `line` - The line in which the column counts are represented.
    /// * `line_number` - The line number in which the column counts apeard.
    /// * `width` - The width of the puzzle indicating the amount of columns.
    fn parse_column_counts(line: &str, line_number: usize, width: usize) -> Result<Vec<usize>, FieldParserError> {
        line.split(' ')
            .map(|number| {
                number.parse::<usize>()
                    .ok()
                    .ok_or(FieldParserError::ParsingFailed(line_number))
            }).collect::<Result<Vec<usize>, FieldParserError>>()
            .and_then(|vec|{
                if vec.len() == width { Ok(vec) }
                else { Err(FieldParserError::MissingColumnCounts{expected: width, found: vec.len()}) }
            })
    }

    pub fn is_solved(&self) -> bool {
        return self.count_constraint_holds() &&
            self.neighbour_constraint_holds() &&
            self.correspondence_constraint_holds()
    }

    pub fn count_constraint_holds(&self) -> bool {
        let possible_tents: HashSet<_> = self.tent_coordinates().into_iter().collect();
        let mut row_counts = vec![0; self.height];
        let mut column_counts = vec![0; self.width];

        for (row, col) in possible_tents.iter()
            .filter(|(row,col)|  self.get_cell(*row, *col) == CellType::Tent) {
                row_counts[*row] += 1;
                column_counts[*col] += 1;
            }

        self.row_counts.eq(&row_counts) &&
            self.column_counts.eq(&column_counts)
    }

    pub fn neighbour_constraint_holds(&self) -> bool {
        self.tent_coordinates()
            .iter()
            .filter(|(x, y)| self.get_cell(*x, *y) == CellType::Tent)
            .flat_map(|(x, y)| self.neighbour_coordinates(*x, *y))
            .all(|c| c != CellType::Tent)
    }


    /// Asserts if tree-tent correspondence constraints hold in a current setup
    pub fn correspondence_constraint_holds(&self) -> bool {
        let id_mapping = sat_conversion::make_id_mapping(self);

        let (assg_formula, _) = sat_conversion::make_correspondence_constraints(self, &id_mapping);

        let mut force_formula: CNF = id_mapping.iter()
            .filter_map(|((x, y), i)|
                 match self.get_cell(*x, *y) {
                     CellType::Tent => Some(CNFClause::single(CNFVar::pos(*i))),
                     CellType::Meadow => Some(CNFClause::single(CNFVar::neg(*i))),
                     _ => None
                 })
            .collect();

        force_formula.extend(assg_formula);

        match CadicalSolver.solve(&force_formula) {
            SATSolution::Satisfiable(_) => true,
            _ => false
        }
    }

    #[inline]
    pub fn get_cell(&self, row: usize, column: usize) -> CellType {
        self.cells[row][column]
    }

    #[inline]
    pub fn get_cell_mut(&mut self, row: usize, column: usize) -> &mut CellType {
        &mut self.cells[row][column]
    }

<<<<<<< HEAD
=======
<<<<<<< HEAD
    /// Returns a vector of eligible places for a tent.
=======
>>>>>>> 2c57e8ee
    pub fn neighbour_coordinates(&self, row: usize, col: usize) -> Vec<CellType> {
        let rows = row.checked_sub(1)
            .unwrap_or(row)..row+1;

        let columns = col.checked_sub(1)
            .unwrap_or(col)..col+1;

        rows.cartesian_product(columns)
            .filter_map(|coord| {
                if coord != (row, col) {
                    self.cells.get(coord.0)
                        .and_then(|row| row.get(coord.1).cloned())
                } else {
                    None
                }
            }).collect()
    }

    /// Returns a vector of eligible places for a tent
>>>>>>> 6ffad06 (Hold checks)
    pub fn tent_coordinates(&self) -> Vec<TentPlace> {
        let mut tents_by_trees = Vec::new();

        for row in 0..self.height {
            for column in 0..self.width {
                if self.get_cell(row, column) == CellType::Tree {
                    if let Some(left) = column.checked_sub(1) {
                        if self.get_cell(row, left) != CellType::Tree {
                            tents_by_trees.push((row, left));
                        }
                    }

                    let right = column + 1;
                    if right < self.width && self.get_cell(row, right) != CellType::Tree {
                        tents_by_trees.push((row, right));
                    }

                    if let Some(top) = row.checked_sub(1) {
                        if self.get_cell(top, column) != CellType::Tree {
                            tents_by_trees.push((top, column));
                        }
                    }

                    let bottom = row + 1;
                    if bottom < self.height && self.get_cell(bottom, column) != CellType::Tree {
                        tents_by_trees.push((bottom, column));
                    }
                }
            }
        }
        tents_by_trees
    }

}<|MERGE_RESOLUTION|>--- conflicted
+++ resolved
@@ -1,8 +1,4 @@
-<<<<<<< HEAD
 use std::{collections::HashSet, path::Path};
-=======
-use std::{collections::HashSet, path::Path, slice::SliceIndex};
->>>>>>> 2c57e8ee
 use std::error::Error;
 
 use itertools::Itertools;
@@ -240,7 +236,6 @@
                 match c {
                     'T' => Ok(CellType::Tree),
                     '.' => Ok(CellType::Meadow),
-                    // TODO: More precise location
                     _   => Err(FieldParserError::InvalidCharacter(c)),
                 }
             }).collect::<Result<Vec<CellType>, FieldParserError>>()?;
@@ -332,12 +327,7 @@
         &mut self.cells[row][column]
     }
 
-<<<<<<< HEAD
-=======
-<<<<<<< HEAD
     /// Returns a vector of eligible places for a tent.
-=======
->>>>>>> 2c57e8ee
     pub fn neighbour_coordinates(&self, row: usize, col: usize) -> Vec<CellType> {
         let rows = row.checked_sub(1)
             .unwrap_or(row)..row+1;
@@ -357,7 +347,6 @@
     }
 
     /// Returns a vector of eligible places for a tent
->>>>>>> 6ffad06 (Hold checks)
     pub fn tent_coordinates(&self) -> Vec<TentPlace> {
         let mut tents_by_trees = Vec::new();
 
