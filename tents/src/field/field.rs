--- conflicted
+++ resolved
@@ -1,12 +1,9 @@
 use std::{collections::HashSet, path::Path, slice::SliceIndex};
 use std::error::Error;
 
-<<<<<<< HEAD
 use itertools::Itertools;
-=======
 use super::sat_conversion;
 use solver::sat_solver;
->>>>>>> e9ab65e6
 
 use tokio::fs::read_to_string;
 
@@ -260,15 +257,12 @@
         let mut row_counts = vec![0; self.height];
         let mut column_counts = vec![0; self.width];
 
-        println!("{:?}", &possible_tents);
         for (row, col) in possible_tents.iter()
             .filter(|(row,col)|  self.get_cell(*row, *col) == CellType::Tent) {
                 row_counts[*row] += 1;
                 column_counts[*col] += 1;
             }
 
-        println!("{:?}", row_counts);
-        println!("{:?}\n", column_counts);
         self.row_counts.eq(&row_counts) &&
             self.column_counts.eq(&column_counts)
     }
@@ -280,9 +274,7 @@
 
     /// Asserts if tree-tent correspondence constraints hold in a current setup
     pub fn correspondence_constraint_holds(&self) -> bool {
-<<<<<<< HEAD
-        true // unimplemented!()
-=======
+        // unimplemented!()
         let id_mapping = sat_conversion::make_id_mapping(self);
 
         let (formula, assg_mapping) = sat_conversion::make_correspondence_constraints(self, &id_mapping);
@@ -293,13 +285,12 @@
         for (assg, i) in assg_mapping.iter() {
             let (x, y) = assg.tent;
             match self.get_cell(x, y) {
-                Tent => valuation[*i - 1] = true,
-                _ => ()
+                CellType::Tent => valuation[*i - 1] = true,
+                _ => {}
             }
         }
 
         sat_solver::check_valuation(&formula, &valuation)
->>>>>>> e9ab65e6
     }
 
     #[inline]
