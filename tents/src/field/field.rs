use std::error::Error;
use std::path::Path;

use tokio::fs::read_to_string;

const MIN_WIDTH: usize = 2;
const MAX_WIDTH: usize = 45;
const MIN_HEIGHT: usize = 2;
const MAX_HEIGHT: usize = 35;

/// Coordinates of a tree
pub type TentPlace = (usize, usize);

/// Enum giving detail information about
/// what went wrong during parsing.
#[derive(Debug)]
enum FieldParserError {
    /// The height in the Tent game file is missing.
    HeightNotSpecified,
    /// The width in the Tent game file is missing.
    WidthNotSpecified,
    /// A line specifying a row of the Tents field has not row count.
    MissingRowCount(usize),
    /// There are less or more cells specified in a row than expected.
    ///
    /// # Arguments
    /// * `expected` - The number of cells that was expected, i.e. specified by the file header.
    /// * `found` - The number of cells found.
    /// * `line` - The line of interest.
    WrongNumberOfCells {
        expected: usize,
        found: usize,
        line: usize,
    },
    /// In the last line there are less or more column count specified than expected.
    ///
    /// # Arguments
    /// * `expected` - The count of numbers expected, i.e. specified by the file header.
    /// * `expected` - The count of numbers found.
    MissingColumnCounts { expected: usize, found: usize },
    /// Only numbers and characters 'T' (= Tree) and . (= Meadow/Nothing) are allow.
    /// If a strange character it is noted to the user.
    InvalidCharacter(char),
    /// If a number was expected but could not be found,
    /// the user is informed with the respective line number.
    ParsingNumberFailed(usize),
}

impl std::fmt::Display for FieldParserError {
    fn fmt(&self, f: &mut std::fmt::Formatter<'_>) -> std::fmt::Result {
        write!(
            f,
            "{}",
            match self {
                FieldParserError::WidthNotSpecified =>
                    "A width was expected but not found.".to_string(),
                FieldParserError::HeightNotSpecified =>
                    "A height was expected but not found.".to_string(),
                FieldParserError::MissingRowCount(line) =>
                    format!("In line {} no tent count was specified.", line),
                FieldParserError::WrongNumberOfCells {
                    line,
                    expected,
                    found,
                } => format!(
                    "Not enough cells were specified in line {}: Expected {} but found {}.",
                    line, expected, found
                ),
                FieldParserError::MissingColumnCounts { expected, found } => format!(
                    "Could not find enough column counts in last line: Expected {} but found {}.",
                    expected, found
                ),
                FieldParserError::InvalidCharacter(character) =>
                    format!("Encountered an invalid character {}.", character),
                FieldParserError::ParsingNumberFailed(line) =>
                    format!("Parsing failed in line {}.", line),
            }
        )
    }
}

impl Error for FieldParserError {}

#[derive(Debug)]
/// Detail information about why a field could not be created.
pub enum FieldCreationError {
    /// The number of columns and the number of column counts differ.
    WidthColumnCountDifference(usize, usize),
    /// The number of rows and the number of row counts differ.
    HightRowCountDifference(usize, usize),
    /// The field is too wide, e.g. to draw it or.
    WidthTooLarge(usize),
    /// The field is too high, e.g. to draw it or.
    HeightTooLarge(usize),
    /// Subvectors have different sizes
    ///
    /// # Arguments:
    /// * `column` - Index of the subvector
    /// * `expected` - Expected number of elements in subvector
    /// * `found` - Found number of elements in subvector
    UnequalHeight {
        column: usize,
        expected: usize,
        found: usize,
    },
    /// A too small puzzle is not playable.
    FieldTooSmall,
}

impl std::fmt::Display for FieldCreationError {
    fn fmt(&self, f: &mut std::fmt::Formatter<'_>) -> std::fmt::Result {
        write!(f, "{}", match self {
            FieldCreationError::WidthColumnCountDifference(width, column_count) => format!("Field width {} and number of column counts {} differ.", width, column_count),
            FieldCreationError::HightRowCountDifference(height, row_count) => format!("Field height {} and number of row counts {} differ.", height, row_count),
            FieldCreationError::WidthTooLarge(width) => format!("Field width {} is to large. It should be less than {}.", width, MAX_WIDTH),
            FieldCreationError::HeightTooLarge(height) => format!("Field height {} is to large. It should be less than {}.", height, MAX_HEIGHT),
            FieldCreationError::FieldTooSmall => format!("Specified field size was too small. It must be at least {} x {}.", MIN_WIDTH, MIN_HEIGHT),
            FieldCreationError::UnequalHeight{column, expected, found} => format!("In column {} the there are not enough cells specified: Expected {} but found {}.", column, expected, found),
        })
    }
}

impl Error for FieldCreationError {}

/// Datatype that describes the content of a single cell
#[derive(Debug, Copy, Clone, PartialEq, Eq, Hash)]
pub enum CellType {
    Tent,
    Tree,
    Meadow,
}

<<<<<<< HEAD
#[derive(Debug, Clone)]
=======
#[derive(Debug,Clone)]
>>>>>>> 77d95543
/// Representation of the whole puzzle
pub struct Field {
    pub cells: Vec<Vec<CellType>>,
    pub row_counts: Vec<usize>,
    pub column_counts: Vec<usize>,
    pub height: usize,
    pub width: usize,
}

impl Field {
    pub fn new(
        cells: Vec<Vec<CellType>>,
        row_counts: Vec<usize>,
        column_counts: Vec<usize>,
    ) -> Result<Field, FieldCreationError> {
        // The field have to be of a certain size, otherwise the Tents game is futile.
        let height = cells.len();
        if height < MIN_HEIGHT {
            return Err(FieldCreationError::FieldTooSmall);
        }

        let width = cells[0].len();
        if width < MIN_WIDTH {
            return Err(FieldCreationError::FieldTooSmall);
        }

        // Field that are too big, are neither solvable nor presentable via gui.
        if width > MAX_WIDTH {
            return Err(FieldCreationError::WidthTooLarge(width));
        }
        if height > MAX_HEIGHT {
            return Err(FieldCreationError::HeightTooLarge(height));
        }

        // Each column vector must have the same size.
        if let Some((column, found)) = cells.iter().enumerate().find_map(|(index, col)| {
            if col.len() != width {
                Some((index, col.len()))
            } else {
                None
            }
        }) {
            return Err(FieldCreationError::UnequalHeight {
                column,
                expected: height,
                found,
            });
        }

        // The number of column and row counts must be the same as the width and height
        if width != column_counts.len() {
            return Err(FieldCreationError::WidthColumnCountDifference(
                width,
                column_counts.len(),
            ));
        }
        if height != row_counts.len() {
            return Err(FieldCreationError::HightRowCountDifference(
                height,
                row_counts.len(),
            ));
        }

        Ok(Field {
            cells,
            row_counts,
            column_counts,
            width,
            height,
        })
    }

    /// Function to create an empty `field`.
    ///
    /// # Arguments
    ///
    /// * `width` - Width of the puzzle.
    /// * `height` - Height of the puzzle.
    pub fn create_empty(width: usize, height: usize) -> Result<Field, FieldCreationError> {
        let prototype = vec![CellType::Meadow; width];
        let cells = vec![prototype; height];

        let column_counts = vec![0; width];
        let row_counts = vec![0; height];

        Field::new(cells, row_counts, column_counts)
    }

<<<<<<< HEAD
    /// Load a field from a file.
=======
    /// Async function to read a file and parse it into the Field-Datatype.
    /// Returns a Result that contains a filled out Field.
    /// 
    /// # Arguments
    ///
    /// * `path` - The path to the file that should get parsed.
>>>>>>> 77d95543
    pub async fn from_file(path: impl AsRef<Path>) -> Result<Field, Box<dyn std::error::Error>> {
        let contents: String = read_to_string(path).await?;
        Field::from_string(contents)
    }

    /// Load a filed from a string.
    /// Expected format:
    ///
    /// <height> <width>
    /// <Line of tiles (T = Tree, . = Nothing)> <row count>
    ///   .
    ///   .
    ///   .
    /// <column count> <column count> ... <column count>
    pub fn from_string(input: String) -> Result<Field, Box<dyn std::error::Error>> {
        // Only numbers, 'T', '.' and space are allowed.
        if let Some(c) = input
            .chars()
            .filter(|c| !(c.is_ascii_whitespace() || c.is_numeric() || *c == 'T' || *c == '.'))
            .next()
        {
            return Err(FieldParserError::InvalidCharacter(c).into());
        };

        let mut lines = input.lines();

        let (width, height) =
            Field::parse_size(lines.next().ok_or(FieldParserError::HeightNotSpecified)?)?;

        let mut lines_with_numbers = lines.zip(1..);

        let (cells, row_counts) = lines_with_numbers
            .by_ref()
            .take(height)
            .map(|(line, number)| Field::parse_tent_line(line, number, width))
            .collect::<Result<Vec<_>, FieldParserError>>()?
            .into_iter()
            .unzip();

        let column_counts = lines_with_numbers
            .next()
            .ok_or(FieldParserError::MissingColumnCounts {
                expected: width,
                found: 0,
            })
            .and_then(|(line, number)| Field::parse_column_counts(line, number, width))?;

        Field::new(cells, row_counts, column_counts).map_err(FieldCreationError::into)
    }

<<<<<<< HEAD
    /// Parses the width and height
=======
    /// Function for getting the size of the tents puzzle.
    /// Returns a tuple with the width first and the height second.
    ///
    /// # Arguments 
    ///
    /// * `line` - The line of a parsed file, that holds the information of width and height.
>>>>>>> 77d95543
    fn parse_size(line: &str) -> Result<(usize, usize), FieldParserError> {
        let mut split = line.split(' ');

        let height: usize = split
            .next()
            .ok_or(FieldParserError::HeightNotSpecified)?
            .parse::<usize>()
            .ok()
            .ok_or(FieldParserError::ParsingNumberFailed(1))?;

        let width: usize = split
            .next()
            .ok_or(FieldParserError::WidthNotSpecified)?
            .parse::<usize>()
            .ok()
            .ok_or(FieldParserError::ParsingNumberFailed(1))?;

        Ok((width, height))
    }

    /// Parse a row of the puzzle field
    fn parse_tent_line(
        line: &str,
        line_number: usize,
        width: usize,
    ) -> Result<(Vec<CellType>, usize), FieldParserError> {
        let mut split = line.splitn(2, ' ');

        let cells = split.next().ok_or(FieldParserError::WrongNumberOfCells {
            line: line_number,
            expected: width,
            found: 0,
        })?;

        let row_count = split
            .next()
            .ok_or(FieldParserError::MissingRowCount(line_number))?
            .parse::<usize>()
            .ok()
            .ok_or(FieldParserError::ParsingNumberFailed(line_number))?;

        if cells.len() != width {
            return Err(FieldParserError::WrongNumberOfCells {
                expected: width,
                found: cells.len(),
                line: line_number,
            }
            .into());
        }

        let row = cells
            .chars()
            .map(|c| match c {
                'T' => Ok(CellType::Tree),
                '.' => Ok(CellType::Meadow),
                _ => Err(FieldParserError::InvalidCharacter(c)),
            })
            .collect::<Result<Vec<CellType>, FieldParserError>>()?;

        Ok((row, row_count))
    }

<<<<<<< HEAD
    /// Parsing the line of the column counts
    fn parse_column_counts(
        line: &str,
        line_number: usize,
        width: usize,
    ) -> Result<Vec<usize>, FieldParserError> {
=======
    /// Function for parsing the counters, that are couting the amount of tents in each column.
    /// Returns a Result with a Vector of integers of the column tent counts.
    ///
    /// # Arguments
    /// 
    /// * `line` - The line in which the column counts are represented.
    /// * `line_number` - The line number in which the column counts apeard.
    /// * `width` - The width of the puzzle indicating the amount of columns.
    fn parse_column_counts(line: &str, line_number: usize, width: usize) -> Result<Vec<usize>, FieldParserError> {
>>>>>>> 77d95543
        line.split(' ')
            .map(|number| {
                number
                    .parse::<usize>()
                    .ok()
                    .ok_or(FieldParserError::ParsingNumberFailed(line_number))
            })
            .collect::<Result<Vec<usize>, FieldParserError>>()
            .and_then(|vec| {
                if vec.len() == width {
                    Ok(vec)
                } else {
                    Err(FieldParserError::MissingColumnCounts {
                        expected: width,
                        found: vec.len(),
                    })
                }
            })
    }

    #[inline]
    pub fn get_cell(&self, row: usize, column: usize) -> CellType {
        self.cells[row][column]
    }

    #[allow(dead_code)]
    #[inline]
    pub fn get_cell_mut(&mut self, row: usize, column: usize) -> &mut CellType {
        &mut self.cells[row][column]
    }

    /// Returns a vector of eligible places for a tent.
    pub fn tent_coordinates(&self) -> Vec<TentPlace> {
        let mut tents_by_trees = Vec::new();

        for row in 0..self.height {
            for column in 0..self.width {
                if self.get_cell(row, column) == CellType::Tree {
                    if let Some(left) = column.checked_sub(1) {
                        if self.get_cell(row, left) != CellType::Tree {
                            tents_by_trees.push((row, left));
                        }
                    }

                    let right = column + 1;
                    if right < self.width && self.get_cell(row, right) != CellType::Tree {
                        tents_by_trees.push((row, right));
                    }

                    if let Some(top) = row.checked_sub(1) {
                        if self.get_cell(top, column) != CellType::Tree {
                            tents_by_trees.push((top, column));
                        }
                    }

                    let bottom = row + 1;
                    if bottom < self.height && self.get_cell(bottom, column) != CellType::Tree {
                        tents_by_trees.push((bottom, column));
                    }
                }
            }
        }
        tents_by_trees
    }
}

#[cfg(test)]
mod tests {
    use super::*;

    fn compare_messages<T: std::fmt::Debug, E: std::error::Error>(
        result: Result<T, Box<dyn std::error::Error>>,
        expected: E,
    ) {
        let error = result.unwrap_err();
        assert!(error.to_string() == expected.to_string(), error.to_string());
    }

    #[test]
    fn missing_height() {
        let input = "";
        compare_messages(
            Field::from_string(input.to_string()),
            FieldParserError::HeightNotSpecified,
        );
    }

    #[test]
    fn missing_width() {
        let input = r"3
.T. 1
... 0
.T. 1
1 0 1";
        compare_messages(
            Field::from_string(input.to_string()),
            FieldParserError::WidthNotSpecified,
        );
    }

    #[test]
    fn missing_row_count() {
        let input = r"3 3
.T.
... 0
.T. 1
1 0 1";
        compare_messages(
            Field::from_string(input.to_string()),
            FieldParserError::MissingRowCount(1),
        );
    }

    #[test]
    fn wrong_number_of_cells() {
        let input = r"3 3
.T. 1
.. 0
.T. 1
1 0";
        compare_messages(
            Field::from_string(input.to_string()),
            FieldParserError::WrongNumberOfCells {
                expected: 3,
                found: 2,
                line: 2,
            },
        );
    }

    #[test]
    fn missing_column_counts() {
        let input = r"3 3
.T. 1
... 0
.T. 1
1";
        compare_messages(
            Field::from_string(input.to_string()),
            FieldParserError::MissingColumnCounts {
                expected: 3,
                found: 1,
            },
        );
    }

    #[test]
    fn invalid_character_x() {
        let input = r"3 3
.T. x
... 0
.T. 1
1 0 1";
        compare_messages(
            Field::from_string(input.to_string()),
            FieldParserError::InvalidCharacter('x'),
        );
    }

    #[test]
    fn parsing_number_failed() {
        let input = r"T 
.T. 1
... 0
.T. 1
1 0 1";
        compare_messages(
            Field::from_string(input.to_string()),
            FieldParserError::ParsingNumberFailed(1),
        );
    }
}<|MERGE_RESOLUTION|>--- conflicted
+++ resolved
@@ -130,12 +130,8 @@
     Meadow,
 }
 
-<<<<<<< HEAD
-#[derive(Debug, Clone)]
-=======
+/// Representation of the whole puzzle
 #[derive(Debug,Clone)]
->>>>>>> 77d95543
-/// Representation of the whole puzzle
 pub struct Field {
     pub cells: Vec<Vec<CellType>>,
     pub row_counts: Vec<usize>,
@@ -223,16 +219,12 @@
         Field::new(cells, row_counts, column_counts)
     }
 
-<<<<<<< HEAD
-    /// Load a field from a file.
-=======
     /// Async function to read a file and parse it into the Field-Datatype.
     /// Returns a Result that contains a filled out Field.
     /// 
     /// # Arguments
     ///
     /// * `path` - The path to the file that should get parsed.
->>>>>>> 77d95543
     pub async fn from_file(path: impl AsRef<Path>) -> Result<Field, Box<dyn std::error::Error>> {
         let contents: String = read_to_string(path).await?;
         Field::from_string(contents)
@@ -283,16 +275,12 @@
         Field::new(cells, row_counts, column_counts).map_err(FieldCreationError::into)
     }
 
-<<<<<<< HEAD
-    /// Parses the width and height
-=======
     /// Function for getting the size of the tents puzzle.
     /// Returns a tuple with the width first and the height second.
     ///
     /// # Arguments 
     ///
     /// * `line` - The line of a parsed file, that holds the information of width and height.
->>>>>>> 77d95543
     fn parse_size(line: &str) -> Result<(usize, usize), FieldParserError> {
         let mut split = line.split(' ');
 
@@ -313,7 +301,13 @@
         Ok((width, height))
     }
 
-    /// Parse a row of the puzzle field
+    /// Parse a row of the puzzle field containing
+    /// trees, Meadows and row counts.
+    ///
+    /// # Arguments 
+    /// * `line` - Line that should be parsed.
+    /// * `line_number` - The number of the current line, used for error message.
+    /// * `width` - The expected width, i.e. number of trees and meadows.
     fn parse_tent_line(
         line: &str,
         line_number: usize,
@@ -355,24 +349,19 @@
         Ok((row, row_count))
     }
 
-<<<<<<< HEAD
-    /// Parsing the line of the column counts
+    /// Function for parsing the counters, that are couting the amount of tents in each column.
+    /// Returns a Result with a Vector of integers of the column tent counts.
+    ///
+    /// # Arguments
+    /// 
+    /// * `line` - The line in which the column counts are represented.
+    /// * `line_number` - The line number in which the column counts apeard.
+    /// * `width` - The width of the puzzle indicating the amount of columns.
     fn parse_column_counts(
         line: &str,
         line_number: usize,
         width: usize,
     ) -> Result<Vec<usize>, FieldParserError> {
-=======
-    /// Function for parsing the counters, that are couting the amount of tents in each column.
-    /// Returns a Result with a Vector of integers of the column tent counts.
-    ///
-    /// # Arguments
-    /// 
-    /// * `line` - The line in which the column counts are represented.
-    /// * `line_number` - The line number in which the column counts apeard.
-    /// * `width` - The width of the puzzle indicating the amount of columns.
-    fn parse_column_counts(line: &str, line_number: usize, width: usize) -> Result<Vec<usize>, FieldParserError> {
->>>>>>> 77d95543
         line.split(' ')
             .map(|number| {
                 number
