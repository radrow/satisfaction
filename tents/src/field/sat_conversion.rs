use itertools::Itertools;
use rayon;
use rayon::prelude::*;
use std::collections::HashMap;

use solver::cnf::{CNFClause, CNFVar, VarId, CNF};
use solver::{solvers::InterruptibleSolver, SATSolution};

use super::field::{CellType, Field, TentPlace};

/// Coordinate of a tent
pub type TreePlace = (usize, usize);

/// Constraints on the number of tents at given axis
pub type AxisSet = HashMap<usize, Vec<usize>>;
/// Constraints on the neighbourhood of tents
pub type NeighbourSet = Vec<(usize, usize)>;

/// Connection between a tree and assigned tent
<<<<<<< HEAD
#[derive (PartialEq, Eq, PartialOrd, Ord, Hash, Clone, Copy, Debug)]
pub struct Assignment {
    pub tent: TentPlace,
    pub tree: TreePlace
=======
#[derive(PartialEq, Eq, PartialOrd, Ord, Hash, Clone, Copy)]
struct Assignment {
    tent: TentPlace,
    tree: TreePlace,
>>>>>>> 8fe79271
}

/// Solve the puzzle
pub async fn field_to_cnf(mut field: Field, solver: &impl InterruptibleSolver) -> Option<Field> {
    let (formula, t_mapping) = to_formula(&field);

    match solver.solve_interruptible(&formula).await {
        SATSolution::Satisfiable(assignment) => {
            for row in 0..field.height {
                for column in 0..field.width {
                    match t_mapping
                        .get(&(row, column))
                        .map(|var_name| assignment[*var_name - 1])
                    {
                        None => (),
                        Some(true) => *field.get_cell_mut(row, column) = CellType::Tent,
                        Some(false) => *field.get_cell_mut(row, column) = CellType::Meadow,
                    }
                }
            }
            Some(field)
        }
        SATSolution::Unsatisfiable | SATSolution::Unknown => None,
    }
}

<<<<<<< HEAD
/// Mapping from tent places to variable ids
pub fn make_id_mapping(field: &Field) -> HashMap<TentPlace, usize> {
    let tents = field.tent_coordinates();
    tents.iter()
        .unique()
        .enumerate()
        .map(|(id, coord)| (*coord, id + 1))
        .collect::<HashMap<TentPlace,usize>>()
}


=======
>>>>>>> 8fe79271
/// Compiles the puzzle to CNF. On the latter positions returns mapings
/// from tent places to assiociated variables and list of tree-tent
/// assignments with assiociated variables.
pub fn to_formula(field: &Field) -> (CNF, HashMap<TentPlace, VarId>) {
    let id_mapping: HashMap<TentPlace, VarId> = make_id_mapping(field);

<<<<<<< HEAD
    let tent_mapping: HashMap<VarId, TentPlace> = id_mapping.iter()
        .map(|(coord, id)| (*id, *coord))
        .collect::<HashMap<VarId, TentPlace>>();
=======
    // Id to coordinate
    let tent_mapping = tents
        .iter()
        .unique()
        .enumerate()
        .map(|(id, coord)| (id + 1, *coord))
        .collect::<HashMap<usize, TentPlace>>();

    // Coordinate to id
    let id_mapping = tent_mapping
        .iter()
        .map(|(id, coord)| (*coord, *id))
        .collect::<HashMap<TentPlace, usize>>();
>>>>>>> 8fe79271

    let col_set: AxisSet = make_coord_set_by(&|x: &TentPlace| -> usize { x.1 }, &tent_mapping);
    let row_set: AxisSet = make_coord_set_by(&|x: &TentPlace| -> usize { x.0 }, &tent_mapping);
    let neighbour_set: NeighbourSet = make_neighbour_set(&tent_mapping, &id_mapping);

    let mut total = CNF::empty();
    let ((count_col_form, count_row_form), (neigs_form, (corr_form, _assg_mapping))) = rayon::join(
        || {
            rayon::join(
                || make_count_constraints(&field.column_counts, &col_set),
                || make_count_constraints(&field.row_counts, &row_set),
            )
        },
        || {
            rayon::join(
                || make_neighbour_constraints(&neighbour_set),
                || make_correspondence_constraints(&field, &id_mapping),
            )
        },
    );
    total.extend(count_col_form);
    total.extend(count_row_form);
    total.extend(neigs_form);
    total.extend(corr_form);
    (total, id_mapping)
}

/// For each coordinate (extracted by the `by` function) describes
/// a vector of tent places that lie on it
fn make_coord_set_by(
    by: impl Fn(&TentPlace) -> usize,
    tents: &HashMap<usize, TentPlace>,
) -> AxisSet {
    let mut out: AxisSet = HashMap::new();

    for (id, coord) in tents {
        out.entry(by(coord))
            .and_modify(|v| v.push(*id))
            .or_insert(vec![*id]);
    }
    out
}

/// Creates collection of pairs of adjacent tent places
<<<<<<< HEAD
fn make_neighbour_set(id_to_coord : &HashMap<usize, TentPlace>,
                      coord_to_id: &HashMap<TentPlace, usize>
                     ) -> NeighbourSet {
    let mut out : NeighbourSet = Vec::new();
=======
fn make_neighbour_set(
    id_to_coord: &HashMap<usize, TentPlace>,
    coord_to_id: &HashMap<TentPlace, usize>,
) -> NeighbourSet {
    let mut out: NeighbourSet = Vec::new();
>>>>>>> 8fe79271

    for (id, (row, column)) in id_to_coord {
        let mut neighbours = Vec::new();
        let mut candidates = Vec::new();
        let row = *row;
        let column = *column;

        candidates.push((row + 1, column));
        candidates.push((row, column + 1));

        if column > 0 {
            candidates.push((row + 1, column - 1))
        }
        candidates.push((row + 1, column + 1));

        for candidate in candidates {
            if coord_to_id.contains_key(&candidate) {
                neighbours.push((*id, coord_to_id[&candidate]));
            }
        }

        out.extend(neighbours.into_iter());
    }

    out
}

/// Builds up a formula that forces certain number of present tents in
/// a given row or column
pub fn axis_constraint(variables: &Vec<usize>, count: usize) -> CNF {
    let lower_bound_clauses = variables
        .iter()
        .combinations(variables.len() - count + 1)
        .par_bridge()
        .map(|vs| {
            vs.iter()
                .map(|v| CNFVar::pos(**v as VarId))
                .collect::<CNFClause>()
        });

    let upper_bound_clauses = variables
        .iter()
        .combinations(count + 1)
        .par_bridge()
        .map(|vs| {
            vs.iter()
                .map(|v| CNFVar::neg(**v as VarId))
                .collect::<CNFClause>()
        });

    lower_bound_clauses
        .chain(upper_bound_clauses)
        .collect::<CNF>()
}

/// Builds up a formula that forces certain number of present tents in
/// all rows or columns
fn make_count_constraints(counts: &Vec<usize>, axes: &AxisSet) -> CNF {
    let mut clauses = CNF::empty();

    // Conjunction of constranits per each axis
    for (axis, tents) in axes {
        let axis_count = counts[*axis];
        if axis_count == 0 {
            continue;
        }
        let for_axis = axis_constraint(tents, axis_count);
        clauses.extend(for_axis);
    }
    clauses
}

/// Builds up a formula that bans tents placed on adjacent positions
fn make_neighbour_constraints(neigh: &NeighbourSet) -> CNF {
    neigh
        .iter()
        .map(|(x, y)| CNFClause {
            vars: vec![CNFVar::neg(*x as VarId), CNFVar::neg(*y as VarId)],
        })
        .collect()
}

/// Here are the dragons. Builds up a formula that asserts a bijection between
/// trees and tents
pub fn make_correspondence_constraints(
    field: &Field,
    id_mapping: &HashMap<TentPlace, usize>,
) -> (CNF, Vec<(Assignment, usize)>) {
    let mut oneof_packs: Vec<Vec<Assignment>> = vec![];
    let mut cond_oneof_packs: Vec<(TentPlace, Vec<Assignment>)> = vec![];

    let mut assignments: Vec<Assignment> = vec![];
    for row in 0..field.height {
        for column in 0..field.width {
            let cell = field.get_cell(row, column);
            if cell == CellType::Tree || cell == CellType::Meadow || cell == CellType::Tent {
                let is_tree = cell == CellType::Tree;
<<<<<<< HEAD
                let looking_for = |t| {
                    if is_tree {t == CellType::Meadow || t == CellType::Tent} else {t == CellType::Tree}
=======
                let looking_for = if is_tree {
                    CellType::Meadow
                } else {
                    CellType::Tree
>>>>>>> 8fe79271
                };

                let mut pack: Vec<Assignment> = vec![];

                if let Some(left) = column.checked_sub(1) {
                    if looking_for(field.get_cell(row, left)) {
                        let asg = if is_tree {
                            Assignment {
                                tent: (row, left),
                                tree: (row, column),
                            }
                        } else {
                            Assignment {
                                tree: (row, left),
                                tent: (row, column),
                            }
                        };
                        pack.push(asg);
                        assignments.push(asg);
                    }
                }

                let right = column + 1;
<<<<<<< HEAD
                if right < field.width && looking_for(field.get_cell(row, right)) {
                    let asg = if  is_tree {
                        Assignment{
=======
                if right < field.width && field.get_cell(row, right) == looking_for {
                    let asg = if is_tree {
                        Assignment {
>>>>>>> 8fe79271
                            tent: (row, right),
                            tree: (row, column),
                        }
                    } else {
                        Assignment {
                            tree: (row, right),
                            tent: (row, column),
                        }
                    };
                    pack.push(asg);
                    assignments.push(asg);
                }

                if let Some(top) = row.checked_sub(1) {
<<<<<<< HEAD
                    if looking_for(field.get_cell(top, column)) {
                        let asg = if  is_tree {
                            Assignment{
=======
                    if field.get_cell(top, column) == looking_for {
                        let asg = if is_tree {
                            Assignment {
>>>>>>> 8fe79271
                                tent: (top, column),
                                tree: (row, column),
                            }
                        } else {
                            Assignment {
                                tree: (top, column),
                                tent: (row, column),
                            }
                        };
                        pack.push(asg);
                        assignments.push(asg);
                    }
                }

                let bottom = row + 1;
<<<<<<< HEAD
                if bottom < field.height && looking_for(field.get_cell(bottom, column)) {
                    let asg = if  is_tree {
                        Assignment{
=======
                if bottom < field.height && field.get_cell(bottom, column) == looking_for {
                    let asg = if is_tree {
                        Assignment {
>>>>>>> 8fe79271
                            tent: (bottom, column),
                            tree: (row, column),
                        }
                    } else {
                        Assignment {
                            tree: (bottom, column),
                            tent: (row, column),
                        }
                    };
                    pack.push(asg);
                    assignments.push(asg);
                }

                if pack.len() != 0 {
                    if is_tree {
                        oneof_packs.push(pack);
                    } else {
                        cond_oneof_packs.push(((row, column), pack));
                    }
                }
            }
        }
    }

    assignments.sort();
    assignments.dedup();

    let assg_mapping = assignments
        .iter()
        .unique()
        .enumerate()
        .map(|(id, coord)| (id + id_mapping.len() + 1, *coord))
        .collect::<HashMap<usize, Assignment>>();

    let assg_id_mapping = assg_mapping
        .iter()
        .map(|(id, coord)| (*coord, *id))
        .collect::<HashMap<Assignment, usize>>();

    fn makeoneof(
        id_mapping: &HashMap<TentPlace, usize>,
        assg_id_mapping: &HashMap<Assignment, usize>,
        pack: &Vec<Assignment>,
        cond: Option<TentPlace>,
    ) -> Vec<CNFClause> {
        let ids: Vec<&usize> = pack
            .iter()
            .map(|assg| assg_id_mapping.get(assg).unwrap())
            .collect();
        let mut any_of = vec![match cond {
            Some(x) => {
                let mut c = ids
                    .iter()
                    .map(|i| CNFVar::pos(**i as VarId))
                    .collect::<CNFClause>();
                c.push(CNFVar::neg(*id_mapping.get(&x).unwrap() as VarId));
                c
            }
            None => ids
                .iter()
                .map(|i| CNFVar::pos(**i as VarId))
                .collect::<CNFClause>(),
        }];

        let no_two = {
            let mut out = vec![];
            for i in &ids {
                for j in &ids {
                    if i < j {
                        out.push(match cond {
                            Some(x) => {
                                let mut c = CNFClause::new();
                                c.push(CNFVar::neg(**i as VarId));
                                c.push(CNFVar::neg(**j as VarId));
                                c.push(CNFVar::neg(*id_mapping.get(&x).unwrap() as VarId));
                                c
                            }
                            None => {
                                let mut c = CNFClause::new();
                                c.push(CNFVar::neg(**i as VarId));
                                c.push(CNFVar::neg(**j as VarId));
                                c
                            }
                        });
                    }
                }
            }
            out
        };
        any_of.extend(no_two);
        any_of
    }

    let pack_formula = oneof_packs
        .par_iter()
        .flat_map(|p| makeoneof(&id_mapping, &assg_id_mapping, p, None));

    let cond_pack_formula = cond_oneof_packs
        .par_iter()
        .flat_map(|(cond, p)| makeoneof(&id_mapping, &assg_id_mapping, p, Some(*cond)));

    let tent_exists_formula = assignments.par_iter().map(|a| CNFClause {
        vars: vec![
            CNFVar::neg(*assg_id_mapping.get(a).unwrap() as VarId),
            CNFVar::pos(*id_mapping.get(&a.tent).unwrap() as VarId),
        ],
    });

    (
        pack_formula
            .chain(cond_pack_formula)
            .chain(tent_exists_formula)
            .collect(),
        assg_id_mapping
            .iter()
            .map(|(a, i)| (*a, *i))
            .collect::<Vec<(Assignment, usize)>>(),
    )
}<|MERGE_RESOLUTION|>--- conflicted
+++ resolved
@@ -17,17 +17,10 @@
 pub type NeighbourSet = Vec<(usize, usize)>;
 
 /// Connection between a tree and assigned tent
-<<<<<<< HEAD
 #[derive (PartialEq, Eq, PartialOrd, Ord, Hash, Clone, Copy, Debug)]
 pub struct Assignment {
     pub tent: TentPlace,
     pub tree: TreePlace
-=======
-#[derive(PartialEq, Eq, PartialOrd, Ord, Hash, Clone, Copy)]
-struct Assignment {
-    tent: TentPlace,
-    tree: TreePlace,
->>>>>>> 8fe79271
 }
 
 /// Solve the puzzle
@@ -54,7 +47,6 @@
     }
 }
 
-<<<<<<< HEAD
 /// Mapping from tent places to variable ids
 pub fn make_id_mapping(field: &Field) -> HashMap<TentPlace, usize> {
     let tents = field.tent_coordinates();
@@ -64,35 +56,15 @@
         .map(|(id, coord)| (*coord, id + 1))
         .collect::<HashMap<TentPlace,usize>>()
 }
-
-
-=======
->>>>>>> 8fe79271
 /// Compiles the puzzle to CNF. On the latter positions returns mapings
 /// from tent places to assiociated variables and list of tree-tent
 /// assignments with assiociated variables.
 pub fn to_formula(field: &Field) -> (CNF, HashMap<TentPlace, VarId>) {
     let id_mapping: HashMap<TentPlace, VarId> = make_id_mapping(field);
 
-<<<<<<< HEAD
     let tent_mapping: HashMap<VarId, TentPlace> = id_mapping.iter()
         .map(|(coord, id)| (*id, *coord))
         .collect::<HashMap<VarId, TentPlace>>();
-=======
-    // Id to coordinate
-    let tent_mapping = tents
-        .iter()
-        .unique()
-        .enumerate()
-        .map(|(id, coord)| (id + 1, *coord))
-        .collect::<HashMap<usize, TentPlace>>();
-
-    // Coordinate to id
-    let id_mapping = tent_mapping
-        .iter()
-        .map(|(id, coord)| (*coord, *id))
-        .collect::<HashMap<TentPlace, usize>>();
->>>>>>> 8fe79271
 
     let col_set: AxisSet = make_coord_set_by(&|x: &TentPlace| -> usize { x.1 }, &tent_mapping);
     let row_set: AxisSet = make_coord_set_by(&|x: &TentPlace| -> usize { x.0 }, &tent_mapping);
@@ -137,18 +109,10 @@
 }
 
 /// Creates collection of pairs of adjacent tent places
-<<<<<<< HEAD
 fn make_neighbour_set(id_to_coord : &HashMap<usize, TentPlace>,
                       coord_to_id: &HashMap<TentPlace, usize>
                      ) -> NeighbourSet {
     let mut out : NeighbourSet = Vec::new();
-=======
-fn make_neighbour_set(
-    id_to_coord: &HashMap<usize, TentPlace>,
-    coord_to_id: &HashMap<TentPlace, usize>,
-) -> NeighbourSet {
-    let mut out: NeighbourSet = Vec::new();
->>>>>>> 8fe79271
 
     for (id, (row, column)) in id_to_coord {
         let mut neighbours = Vec::new();
@@ -246,15 +210,8 @@
             let cell = field.get_cell(row, column);
             if cell == CellType::Tree || cell == CellType::Meadow || cell == CellType::Tent {
                 let is_tree = cell == CellType::Tree;
-<<<<<<< HEAD
                 let looking_for = |t| {
                     if is_tree {t == CellType::Meadow || t == CellType::Tent} else {t == CellType::Tree}
-=======
-                let looking_for = if is_tree {
-                    CellType::Meadow
-                } else {
-                    CellType::Tree
->>>>>>> 8fe79271
                 };
 
                 let mut pack: Vec<Assignment> = vec![];
@@ -278,15 +235,9 @@
                 }
 
                 let right = column + 1;
-<<<<<<< HEAD
                 if right < field.width && looking_for(field.get_cell(row, right)) {
                     let asg = if  is_tree {
                         Assignment{
-=======
-                if right < field.width && field.get_cell(row, right) == looking_for {
-                    let asg = if is_tree {
-                        Assignment {
->>>>>>> 8fe79271
                             tent: (row, right),
                             tree: (row, column),
                         }
@@ -301,15 +252,9 @@
                 }
 
                 if let Some(top) = row.checked_sub(1) {
-<<<<<<< HEAD
                     if looking_for(field.get_cell(top, column)) {
                         let asg = if  is_tree {
                             Assignment{
-=======
-                    if field.get_cell(top, column) == looking_for {
-                        let asg = if is_tree {
-                            Assignment {
->>>>>>> 8fe79271
                                 tent: (top, column),
                                 tree: (row, column),
                             }
@@ -325,15 +270,9 @@
                 }
 
                 let bottom = row + 1;
-<<<<<<< HEAD
                 if bottom < field.height && looking_for(field.get_cell(bottom, column)) {
                     let asg = if  is_tree {
                         Assignment{
-=======
-                if bottom < field.height && field.get_cell(bottom, column) == looking_for {
-                    let asg = if is_tree {
-                        Assignment {
->>>>>>> 8fe79271
                             tent: (bottom, column),
                             tree: (row, column),
                         }
