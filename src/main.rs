mod field;
mod game;
mod field_widget;
mod message;
mod control_widget;
<<<<<<< HEAD
mod random_creation_widget;
=======
mod cnf;
mod formula;
mod puzzle_creation;
>>>>>>> 5faa95f3

use game::Game;

use iced::{Application, Settings};

fn main() -> iced::Result {
    puzzle_creation::create_random_puzzle(4, 4);
    Game::run(Settings::default())
}<|MERGE_RESOLUTION|>--- conflicted
+++ resolved
@@ -3,19 +3,15 @@
 mod field_widget;
 mod message;
 mod control_widget;
-<<<<<<< HEAD
 mod random_creation_widget;
-=======
 mod cnf;
 mod formula;
 mod puzzle_creation;
->>>>>>> 5faa95f3
 
 use game::Game;
 
 use iced::{Application, Settings};
 
 fn main() -> iced::Result {
-    puzzle_creation::create_random_puzzle(4, 4);
     Game::run(Settings::default())
 }