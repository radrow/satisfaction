use std::collections::{HashSet, HashMap};
use std::io;
use std::path::Path;
use std::fs;

use cadical;

use crate::formula::*;


type TentPlace = (usize, usize);

type AxisSet = HashMap<usize, Vec<TentPlace>>;
type NeiSet = HashMap<TentPlace, Vec<TentPlace>>;

#[derive(Debug, Copy, Clone, PartialEq, Eq, Hash)]
pub enum CellType {
    Unknown,
    Tent,
    Tree,
    Meadow,
}


pub fn mk_var_name((x, y) : TentPlace) -> String {
    return String::from("v_") + &x.to_string() + "_" + &y.to_string();
}

pub struct Field {
    pub cells: Vec<Vec<CellType>>,
    pub row_counts: Vec<usize>,
    pub column_counts: Vec<usize>,
}

impl Field {
    pub fn from_file(path: &Path) -> io::Result<Field> {
        let contents: String = fs::read_to_string(path)?;
        let mut split = contents.split(|c| c == '\n' || c == ' ' || c == '\r');

        let height: usize = split.next().unwrap().parse::<usize>().unwrap();
        let _width: usize = split.next().unwrap().parse::<usize>().unwrap();

        let mut field: Vec<String> = Vec::new();
        let mut row_counts: Vec<usize> = Vec::new();


        for _ in 0..height {
            field.push(split.next().unwrap().to_string());
            row_counts.push(split.next().unwrap().parse::<usize>().unwrap());
        }
<<<<<<< HEAD
        let column_counts: Vec<usize> = split.map(|x| {
            println!("{} ", x);
            x.parse::<usize>().unwrap()
        }).collect();
=======

        let column_counts: Vec<usize> = split.filter_map(
            |x| match x.parse::<usize>() {
                Err(_) => None,
                Ok(x) => Some(x)
            }
        ).collect();
>>>>>>> 9deb0c00

        let mut cells: Vec<Vec<CellType>> = Vec::new();
        for row in field {
            let mut rows: Vec<CellType> = Vec::new();
            for character in row.chars() {
                if character == 'T' {
                    rows.push(CellType::Tree);
                } else {
                    rows.push(CellType::Meadow);
                }
            }
            cells.push(rows);
        }

        Ok(Field {
            row_counts,
            column_counts,
            cells
        })
    }

    pub fn tent_coordinates(&self) -> HashSet<TentPlace> {
        let mut tent_coordinates: HashSet<TentPlace> = HashSet::new();
        let width = self.cells.len();
        let height = self.cells[0].len();
        for (x, row) in self.cells.iter().enumerate() {
            for (y, cell) in row.iter().enumerate() {
                if cell == &CellType::Tree {
                    let left = x as isize - 1;
                    let right = x + 1;
                    let top = y as isize - 1;
                    let bottom = y + 1;

                    if left >= 0 {
                        tent_coordinates.insert((left as usize, y));
                    }
                    if right < width {
                        tent_coordinates.insert((right, y));
                    }
                    if top >= 0 {
                        tent_coordinates.insert((x, top as usize));
                    }
                    if bottom < height {
                        tent_coordinates.insert((x, bottom));
                    }
                }
            }
        }
        tent_coordinates
    }

    pub fn to_dimacs(&self) -> String {
        self.to_formula().to_cnf().to_dimacs()
    }

    pub fn to_solver(&self) -> cadical::Solver {
        self.to_formula().to_cnf().to_solver()
    }

    pub fn to_formula(&self) -> Formula {
        let tents = &self.tent_coordinates();

        let col_set: AxisSet = Field::make_coord_set_by(
            &|x : &TentPlace| -> usize {x.1}, tents
        );
        let row_set: AxisSet = Field::make_coord_set_by(
            &|x : &TentPlace| -> usize {x.0}, tents
        );
        let nei_set: NeiSet = Field::make_nei_set(tents);

        let col_constraints : Formula =
            Field::make_count_constraints(&self.column_counts, &col_set);
        let row_constraints : Formula =
            Field::make_count_constraints(&self.row_counts, &row_set);
        let nei_constraints : Formula =
            Field::make_nei_constraints(&nei_set);

        col_constraints.and(row_constraints).and(nei_constraints)
    }


    fn make_coord_set_by (
        by : &dyn Fn(&TentPlace) -> usize,
        tents : &HashSet<TentPlace>,
    ) -> AxisSet {
        let mut out : AxisSet = HashMap::new();

        for tent in tents {
            out.entry(by(tent))
                .and_modify(|v| v.push(*tent))
                .or_insert(vec![*tent]);
        }

        out
    }

    fn make_nei_set(tents : &HashSet<TentPlace>) -> NeiSet {
        let mut out : NeiSet = HashMap::new();

        for tent in tents {
            let mut neighbours = vec![];

            let mut candidates = vec![];
            candidates.push((tent.0 + 1, tent.1));
            candidates.push((tent.0, tent.1 + 1));
            if tent.1 > 0 {
                candidates.push((tent.0 + 1, tent.1 - 1))
            }
            candidates.push((tent.0 + 1, tent.1 + 1));

            for candidate in candidates {
                if tents.contains(&candidate) {
                    neighbours.push(candidate)
                }
            }

            out.insert(*tent, neighbours);
        }

        out
    }

    fn make_count_constraints(counts : &Vec<usize>, axes : &AxisSet) -> Formula {
        // The default option is true – if we have no constraints
        let mut clauses = Formula::Const(true);

        // Conjunction of constranits per each axis
        for (axis, tents) in axes {
            let axis_count = counts[*axis];
            clauses = clauses.and(Field::make_count_constraints_for_axis(axis_count, tents))
        }
        clauses
    }

    fn make_count_constraints_for_axis(axis_count : usize, tents : &Vec<TentPlace>) -> Formula {
        fn go(count : usize, index : usize, tents : &Vec<TentPlace>) -> Formula {
            if index >= tents.len() {
                Formula::Const(true)
            } else if count == 0 {
                Formula::Var(mk_var_name(tents[index])).not().and(go(count, index + 1, tents))
            } else {
                let var1 = Formula::Var(mk_var_name(tents[index]));
                let var2 = Formula::Var(mk_var_name(tents[index]));
                (var1.and(go(count - 1, index + 1, tents)))
                    .or(var2.not().and(go(count, index + 1, tents)))
            }
        }
        go(axis_count, 0, tents)
    }

    fn make_nei_constraints(neigh : &NeiSet) -> Formula {
        let mut out = Formula::Const(true);
        for (t, ns) in neigh {
            for n in ns {
                out = out.and(
                    Formula::Var(mk_var_name(*t)).not()
                        .iff(Formula::Var(mk_var_name(*n))))
            }
        }
        out
    }
}<|MERGE_RESOLUTION|>--- conflicted
+++ resolved
@@ -48,12 +48,6 @@
             field.push(split.next().unwrap().to_string());
             row_counts.push(split.next().unwrap().parse::<usize>().unwrap());
         }
-<<<<<<< HEAD
-        let column_counts: Vec<usize> = split.map(|x| {
-            println!("{} ", x);
-            x.parse::<usize>().unwrap()
-        }).collect();
-=======
 
         let column_counts: Vec<usize> = split.filter_map(
             |x| match x.parse::<usize>() {
@@ -61,7 +55,6 @@
                 Ok(x) => Some(x)
             }
         ).collect();
->>>>>>> 9deb0c00
 
         let mut cells: Vec<Vec<CellType>> = Vec::new();
         for row in field {
