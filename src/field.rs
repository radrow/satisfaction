--- conflicted
+++ resolved
@@ -1,11 +1,8 @@
 use std::collections::{HashMap, HashSet};
 use std::io;
-<<<<<<< HEAD
 use std::path::Path;
-=======
 use std::fs;
 
->>>>>>> 268a0833
 
 #[derive(Debug, Copy, Clone, PartialEq, Eq, Hash)]
 pub enum CellType {
